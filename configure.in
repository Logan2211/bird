dnl ** This is a configure script template for BIRD
dnl ** Process it with autoconf to get ./configure
dnl ** (c) 1999--2000 Martin Mares <mj@ucw.cz>

AC_REVISION($Id$)
AC_INIT(conf/confbase.Y)
AC_CONFIG_AUX_DIR(tools)

AC_ARG_ENABLE(debug,	[  --enable-debug          enable internal debugging routines (default: disabled)],,enable_debug=no)
AC_ARG_ENABLE(memcheck,	[  --enable-memcheck       check memory allocations when debugging (default: enabled)],,enable_memcheck=yes)
AC_ARG_ENABLE(client,	[  --enable-client         enable building of BIRD client (default: enabled)],,enable_client=yes)
AC_ARG_WITH(sysconfig,	[  --with-sysconfig=FILE   use specified BIRD system configuration file])
AC_ARG_WITH(protocols,	[  --with-protocols=LIST   include specified routing protocols (default: all)],,[with_protocols="all"])
AC_ARG_WITH(sysinclude,	[  --with-sysinclude=PATH  search for system includes on specified place])
AC_ARG_WITH(runtimedir,	[  --with-runtimedir=PATH  path for runtime files (default: $(localstatedir)/run)],[runtimedir="$with_runtimedir"],[runtimedir="\$(localstatedir)/run"])
AC_ARG_WITH(iproutedir,	[  --with-iproutedir=PATH  path to iproute2 config files (default: /etc/iproute2)],[given_iproutedir="yes"])
AC_ARG_VAR([FLEX], [location of the Flex program])
AC_ARG_VAR([BISON], [location of the Bison program])
AC_ARG_VAR([M4], [location of the M4 program])


if test "$srcdir" = . ; then
	# Building in current directory => create obj directory holding all objects
	objdir=obj
	mkdir -p obj
	srcdir_rel=..
	makefiles="Makefile:tools/Makefile-top.in obj/Makefile:tools/Makefile.in obj/Rules:tools/Rules.in"
	exedir=..
else
	# Building in separate directory
	objdir=.
	srcdir_rel=$srcdir
	makefiles="Makefile:tools/Makefile.in Rules:tools/Rules.in"
	exedir=.
fi
case $srcdir_rel in
	/*)	srcdir_rel_mf=$srcdir_rel ;;
	*)	srcdir_rel_mf="\$(root-rel)$srcdir_rel" ;;
esac
AC_SUBST(objdir)
AC_SUBST(exedir)
AC_SUBST(srcdir_rel_mf)
AC_SUBST(runtimedir)

# all_protocols=bgp,ospf,pipe,radv,rip,static
all_protocols=pipe,radv,rip,static

if test "$with_protocols" = all ; then
	with_protocols="$all_protocols"
fi

if test "$enable_debug" = yes ; then
	CONFIG_FILE="bird.conf"
	CONTROL_SOCKET="bird.ctl"
else
	CONFIG_FILE="\$(sysconfdir)/bird.conf"
	CONTROL_SOCKET="$runtimedir/bird.ctl"
fi
AC_SUBST(CONFIG_FILE)
AC_SUBST(CONTROL_SOCKET)

AC_SEARCH_LIBS(clock_gettime,[c rt posix4])

AC_CANONICAL_HOST

# Store this value because ac_test_CFLAGS is overwritten by AC_PROG_CC
if test "$ac_test_CFLAGS" != set ; then
	bird_cflags_default=yes
fi

AC_PROG_CC
if test -z "$GCC" ; then
	AC_MSG_ERROR([This program requires the GNU C Compiler.])
fi

AC_MSG_CHECKING([what CFLAGS should we use])
if test "$bird_cflags_default" = yes ; then
	BIRD_CHECK_GCC_OPTIONS

	CFLAGS="$CFLAGS -Wall -Wstrict-prototypes -Wno-parentheses"
	if test "$bird_cv_c_option_no_pointer_sign" = yes ; then
		CFLAGS="$CFLAGS -Wno-pointer-sign"
	fi
fi
AC_MSG_RESULT($CFLAGS)


AC_PROG_CPP
AC_PROG_INSTALL
AC_PROG_RANLIB
AC_CHECK_PROG(FLEX, flex, flex)
AC_CHECK_PROG(BISON, bison, bison)
AC_CHECK_PROGS(M4, gm4 m4)

test -z "$FLEX"	 && AC_MSG_ERROR([Flex is missing.])
test -z "$BISON" && AC_MSG_ERROR([Bison is missing.])
test -z "$M4"	 && AC_MSG_ERROR([M4 is missing.])
BIRD_CHECK_PROG_FLAVOR_GNU([$M4], , [AC_MSG_ERROR([Provided M4 is not GNU M4.])])

if test -n "$with_sysconfig" -a "$with_sysconfig" != no ; then
	if test -f $with_sysconfig ; then
		sysdesc=$with_sysconfig
	else
		sysdesc=$srcdir/sysdep/cf/$with_sysconfig
		if ! test -f $sysdesc ; then
			sysdesc=$sysdesc.h
		fi
	fi
elif test -f sysconfig.h ; then
	sysdesc=sysconfig
else
	case "$host_os" in
		linux*)		sysdesc=linux
				default_iproutedir="/etc/iproute2"
				;;
		freebsd*)	sysdesc=bsd
				;;
		kfreebsd*)	sysdesc=bsd
				;;
		netbsd*)	sysdesc=bsd
				CPPFLAGS="$CPPFLAGS -I/usr/pkg/include"
				LDFLAGS="$LDFLAGS -L/usr/pkg/lib -R/usr/pkg/lib"
				;;
<<<<<<< HEAD
		openbsd*)	sysdesc=bsd
=======
		ipv6:freebsd*)	sysdesc=bsd-v6
				;;
		ipv4:freebsd*)	sysdesc=bsd
				;;
		ipv6:dragonfly*)	sysdesc=bsd-v6
				;;
		ipv4:dragonfly*)	sysdesc=bsd
				;;
		ipv6:kfreebsd*) sysdesc=bsd-v6
				;;
		ipv4:kfreebsd*) sysdesc=bsd
				;;
		ipv6:openbsd*)	sysdesc=bsd-v6
				;;
		ipv4:openbsd*)	sysdesc=bsd
>>>>>>> 0343d066
				;;
		*)		AC_MSG_ERROR([Cannot determine correct system configuration. Please use --with-sysconfig to set it manually.])
				;;
		esac
	sysdesc=$srcdir/sysdep/cf/$sysdesc.h
fi
AC_MSG_CHECKING([which OS configuration should we use])
AC_MSG_RESULT($sysdesc)
if ! test -f $sysdesc ; then
	AC_MSG_ERROR([The system configuration file is missing.])
fi
sysname=`echo $sysdesc | sed 's/\.h$//'`
AC_DEFINE_UNQUOTED(SYSCONF_INCLUDE, "$sysdesc")

AC_MSG_CHECKING([system-dependent directories])
sysdep_dirs="`sed <$sysdesc '/^Link: /!d;s/^Link: \(.*\)$/\1/' | tr '\012' ' '` lib"
AC_MSG_RESULT($sysdep_dirs)
AC_SUBST(sysdep_dirs)

if test "$with_iproutedir" = no ; then with_iproutedir= ; fi

if test -n "$given_iproutedir"
then iproutedir=$with_iproutedir
else iproutedir=$default_iproutedir
fi

AC_SUBST(iproutedir)

AC_MSG_CHECKING([protocols])
protocols=`echo "$with_protocols" | sed 's/,/ /g'`
if test "$protocols" = no ; then protocols= ; fi
for a in $protocols ; do
	if ! test -f $srcdir/proto/$a/Makefile ; then
		AC_MSG_RESULT(failed)
		AC_MSG_ERROR([Requested protocol $a not found.])
		fi
	AC_DEFINE_UNQUOTED(CONFIG_`echo $a | tr 'a-z' 'A-Z'`)
	done
AC_MSG_RESULT(ok)
AC_SUBST(protocols)

case $sysdesc in
	*/linux*|*/linux-v6*)
		AC_CHECK_HEADER(linux/rtnetlink.h,,[AC_MSG_ERROR([Appropriate version of Linux kernel headers not found.])],[
#include <asm/types.h>
#include <sys/socket.h>
])
		;;
esac

AC_CHECK_HEADER(syslog.h, [AC_DEFINE(HAVE_SYSLOG)])
AC_CHECK_HEADER(alloca.h, [AC_DEFINE(HAVE_ALLOCA_H)])
AC_MSG_CHECKING(whether 'struct sockaddr' has sa_len)
AC_TRY_COMPILE([#include <sys/types.h>
  #include <sys/socket.h>
  ], [static struct sockaddr sa; int i = sizeof(sa.sa_len);],
  [AC_MSG_RESULT(yes)
  AC_DEFINE(HAVE_SIN_LEN,,sin_len)],
  AC_MSG_RESULT(no))

AC_C_BIGENDIAN([AC_DEFINE(CPU_BIG_ENDIAN)], [AC_DEFINE(CPU_LITTLE_ENDIAN)],
		 [AC_MSG_ERROR([Cannot determine CPU endianity.])])

BIRD_CHECK_INTEGERS
BIRD_CHECK_STRUCT_ALIGN
BIRD_CHECK_TIME_T
BIRD_CHECK_STRUCT_IP_MREQN

if test "$enable_debug" = yes ; then
	AC_DEFINE(DEBUGGING)
	if test "$enable_memcheck" = yes ; then
		AC_CHECK_LIB(dmalloc, dmalloc_debug)
		if test $ac_cv_lib_dmalloc_dmalloc_debug != yes ; then
			AC_CHECK_LIB(efence, malloc)
		fi
	fi
fi

CLIENT=
CLIENT_LIBS=
if test "$enable_client" = yes ; then
	CLIENT=client
	AC_CHECK_LIB(history, add_history, CLIENT_LIBS="-lhistory")
	AC_CHECK_LIB(ncurses, tgetent, USE_TERMCAP_LIB=-lncurses,
		AC_CHECK_LIB(curses, tgetent, USE_TERMCAP_LIB=-lcurses,
			AC_CHECK_LIB(tinfow, tgetent, USE_TERMCAP_LIB=-ltinfow,
				AC_CHECK_LIB(tinfo, tgetent, USE_TERMCAP_LIB=-ltinfo
					AC_CHECK_LIB(termcap, tgetent, USE_TERMCAP_LIB=-ltermcap)))))
	AC_CHECK_LIB(readline, rl_callback_read_char, CLIENT_LIBS="-lreadline $CLIENT_LIBS $USE_TERMCAP_LIB",
		AC_MSG_ERROR([[The client requires GNU readline library 2.1 or newer. Either install the library or use --disable-client to compile without the client.]]), $USE_TERMCAP_LIB)
	AC_CHECK_LIB(readline, rl_crlf, AC_DEFINE(HAVE_RL_CRLF),,$USE_TERMCAP_LIB)
	AC_CHECK_LIB(readline, rl_ding, AC_DEFINE(HAVE_RL_DING),,$USE_TERMCAP_LIB)
fi
AC_SUBST(CLIENT)
AC_SUBST(CLIENT_LIBS)

mkdir -p $objdir/sysdep
AC_CONFIG_HEADERS([$objdir/sysdep/autoconf.h:sysdep/autoconf.h.in])
AC_CONFIG_COMMANDS([merge],[[export CPP="$CPP"
$srcdir/tools/mergedirs $srcdir $srcdir_rel $objdir $sysdep_dirs]],
	[[srcdir=$srcdir]
	[srcdir_rel=$srcdir_rel]
	[objdir=$objdir]
	[sysdep_dirs="$sysdep_dirs"]])
AC_CONFIG_FILES($makefiles)
AC_OUTPUT

rm -f $objdir/sysdep/paths.h

cat >&AC_FD_MSG <<EOF

BIRD was configured with the following options:
	Source directory:	$srcdir
	Object directory:	$objdir
	Iproute2 directory:	$iproutedir
	System configuration:	$sysdesc
	Debugging:		$enable_debug
	Routing protocols:	$protocols
	Client:			$enable_client
EOF
rm -f $objdir/.*-stamp<|MERGE_RESOLUTION|>--- conflicted
+++ resolved
@@ -121,25 +121,9 @@
 				CPPFLAGS="$CPPFLAGS -I/usr/pkg/include"
 				LDFLAGS="$LDFLAGS -L/usr/pkg/lib -R/usr/pkg/lib"
 				;;
-<<<<<<< HEAD
 		openbsd*)	sysdesc=bsd
-=======
-		ipv6:freebsd*)	sysdesc=bsd-v6
-				;;
-		ipv4:freebsd*)	sysdesc=bsd
-				;;
-		ipv6:dragonfly*)	sysdesc=bsd-v6
-				;;
-		ipv4:dragonfly*)	sysdesc=bsd
-				;;
-		ipv6:kfreebsd*) sysdesc=bsd-v6
-				;;
-		ipv4:kfreebsd*) sysdesc=bsd
-				;;
-		ipv6:openbsd*)	sysdesc=bsd-v6
-				;;
-		ipv4:openbsd*)	sysdesc=bsd
->>>>>>> 0343d066
+				;;
+		dragonfly*)	sysdesc=bsd
 				;;
 		*)		AC_MSG_ERROR([Cannot determine correct system configuration. Please use --with-sysconfig to set it manually.])
 				;;
