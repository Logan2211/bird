/*
 *	BIRD -- Configuration Parser Top
 *
 *	(c) 1998--2000 Martin Mares <mj@ucw.cz>
 *
 *	Can be freely distributed and used under the terms of the GNU GPL.
 */

CF_HDR

#define PARSER 1

#include "nest/bird.h"
#include "conf/conf.h"
#include "lib/resource.h"
#include "lib/socket.h"
#include "lib/timer.h"
#include "lib/string.h"
#include "nest/protocol.h"
#include "nest/iface.h"
#include "nest/route.h"
#include "nest/cli.h"
#include "filter/filter.h"

/* FIXME: Turn on YYERROR_VERBOSE and work around lots of bison bugs? */

CF_DEFINES

static void
check_u16(unsigned val)
{
  if (val > 0xFFFF)
    cf_error("Value %d out of range (0-65535)", val);
}

CF_DECLS

%union {
  int i;
  u32 i32;
  ip_addr a;
  ip4_addr a4;
  ip6_addr a6;
  struct symbol *s;
  char *t;
  struct rtable_config *r;
  struct f_inst *x;
  struct filter *f;
  struct f_tree *e;
  struct f_trie *trie;
  struct f_val v;
  struct f_path_mask *h;
  struct password_item *p;
  struct rt_show_data *ra;
  struct roa_show_data *ro;
  struct sym_show_data *sd;
  struct lsadb_show_data *ld;
  struct iface *iface;
  struct roa_table *rot;
  void *g;
  bird_clock_t time;
  struct prefix px;
  struct proto_spec ps;
  struct timeformat *tf;
}

%token END CLI_MARKER INVALID_TOKEN ELSECOL DDOT
%token GEQ LEQ NEQ AND OR
%token PO PC
%token <i> NUM ENUM
%token <i32> RTRID
%token <a4> IP4
%token <a6> IP6
%token <s> SYM
%token <t> TEXT
%type <iface> ipa_scope

%type <i> expr bool pxlen
%type <time> datetime
%type <a> ipa ipa_raw
%type <px> prefix prefix_or_ipa
%type <t> text_or_none

%nonassoc PREFIX_DUMMY
%left AND OR
%nonassoc '=' '<' '>' '~' GEQ LEQ NEQ PO PC
%left '+' '-'
%left '*' '/' '%'
%left '!'
%nonassoc '.'

CF_KEYWORDS(DEFINE, ON, OFF, YES, NO)

CF_GRAMMAR

/* Basic config file structure */

config: conf_entries END { return 0; }
 | CLI_MARKER cli_cmd { return 0; }
 ;

conf_entries:
   /* EMPTY */
 | conf_entries conf
 ;

CF_ADDTO(conf, ';')


/* Constant expressions */

CF_ADDTO(conf, definition)
definition:
   DEFINE SYM '=' term ';' {
     struct f_val *val = cfg_alloc(sizeof(struct f_val));
     *val = f_eval($4, cfg_mem);
     if (val->type == T_RETURN) cf_error("Runtime error");
     cf_define_symbol($2, SYM_CONSTANT | val->type, val);
   }
 ;

expr:
   NUM
 | '(' term ')' { $$ = f_eval_int($2); }
 | SYM {
     if ($1->class != (SYM_CONSTANT | T_INT)) cf_error("Number expected");
     $$ = SYM_VAL($1).i; }
 ;

/* expr_u16: expr { check_u16($1); $$ = $1; }; */

<<<<<<< HEAD
CF_ADDTO(conf, definition)
definition:
   DEFINE SYM '=' expr ';' {
     cf_define_symbol($2, SYM_NUMBER, NULL);
     $2->aux = $4;
   }
 | DEFINE SYM '=' ipa_raw ';' {
     cf_define_symbol($2, SYM_IPA, cfg_alloc(sizeof(ip_addr)));
     *(ip_addr *)$2->def = $4;
   }
 ;

=======
>>>>>>> f8e8fcfa
/* Switches */

bool:
   expr {$$ = !!$1; }
 | ON { $$ = 1; }
 | YES { $$ = 1; }
 | OFF { $$ = 0; }
 | NO { $$ = 0; }
 | /* Silence means agreement */ { $$ = 1; }
 ;

/* Addresses, prefixes and netmasks */
// XXXX check users

ipa_raw:
   IP4 { $$ = ipa_from_ip4($1); }
 | IP6 { $$ = ipa_from_ip6($1); }
 ;

ipa:
   ipa_raw
 | SYM {
     if ($1->class != (SYM_CONSTANT | T_IP)) cf_error("IP address expected");
     $$ = SYM_VAL($1).px.ip;
   }
 ;

ipa_scope:
   /* empty */ { $$ = NULL; }
 | '%' SYM { $$ = if_get_by_name($2->name); }
 ;

prefix:
   ipa pxlen {
     if (ipa_is_ip4($1))
       $2 += 96;	// XXXX make it better
     if (!ip_is_prefix($1, $2)) cf_error("Invalid prefix");
     $$.addr = $1; $$.len = $2;
   }
 ;

prefix_or_ipa:
   prefix
 | ipa { $$.addr = $1; $$.len = BITS_PER_IP_ADDRESS; }
 ;

pxlen:
   '/' expr {
     if ($2 < 0 || $2 > BITS_PER_IP_ADDRESS) cf_error("Invalid prefix length %d", $2);
     $$ = $2;
   }
 | ':' ipa {
     $$ = ipa_mklen($2);
     if ($$ < 0) cf_error("Invalid netmask %I", $2);
   }
 ;

datetime:
   TEXT {
     $$ = tm_parse_datetime($1);
     if (!$$)
       cf_error("Invalid date and time");
   }
 ;

text_or_none:
   TEXT { $$ = $1; }
 |      { $$ = NULL; }
 ;

CF_CODE

CF_END<|MERGE_RESOLUTION|>--- conflicted
+++ resolved
@@ -129,21 +129,6 @@
 
 /* expr_u16: expr { check_u16($1); $$ = $1; }; */
 
-<<<<<<< HEAD
-CF_ADDTO(conf, definition)
-definition:
-   DEFINE SYM '=' expr ';' {
-     cf_define_symbol($2, SYM_NUMBER, NULL);
-     $2->aux = $4;
-   }
- | DEFINE SYM '=' ipa_raw ';' {
-     cf_define_symbol($2, SYM_IPA, cfg_alloc(sizeof(ip_addr)));
-     *(ip_addr *)$2->def = $4;
-   }
- ;
-
-=======
->>>>>>> f8e8fcfa
 /* Switches */
 
 bool:
