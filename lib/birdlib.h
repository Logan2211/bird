--- conflicted
+++ resolved
@@ -54,17 +54,9 @@
 #define BIT32_CLR(b,p)		((b)[(p)/32] &= ~BIT32_VAL(p))
 #define BIT32_ZERO(b,l)		memset((b), 0, (l)/8)
 
-<<<<<<< HEAD
 #ifndef NULL
 #define NULL ((void *) 0)
-=======
-#ifndef IPV6
-#define IP_VERSION 4
-#else
-#define IP_VERSION 6
->>>>>>> f9f4edce
 #endif
-
 
 /* Macros for gcc attributes */
 
