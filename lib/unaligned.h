--- conflicted
+++ resolved
@@ -19,9 +19,6 @@
 
 #include "lib/string.h"
 
-/* XXX need ifdef to intsead use bsd's #include <sys/endian.h> */
-#include <endian.h>
-
 static inline u16
 get_u16(const void *p)
 {
@@ -39,20 +36,12 @@
 }
 
 static inline u64
-<<<<<<< HEAD
-get_u64(void *p)
-{
-  u64 x;
-  memcpy(&x, p, 8);
-  return be64toh(x);
-=======
 get_u64(const void *p)
 {
   u32 xh, xl;
   memcpy(&xh, p, 4);
   memcpy(&xl, p+4, 4);
   return (((u64) ntohl(xh)) << 32) | ntohl(xl);
->>>>>>> 1e3810f9
 }
 
 static inline void
@@ -72,16 +61,11 @@
 static inline void
 put_u64(void *p, u64 x)
 {
-<<<<<<< HEAD
-  x = htobe64(x);
-  memcpy(p, &x, 8);
-=======
   u32 xh, xl;
   xh = htonl(x >> 32);
   xl = htonl((u32) x);
   memcpy(p, &xh, 4);
   memcpy(p+4, &xl, 4);
->>>>>>> 1e3810f9
 }
 
 #endif