/*
 *	BIRD Socket Interface
 *
 *	(c) 1998--2004 Martin Mares <mj@ucw.cz>
 *
 *	Can be freely distributed and used under the terms of the GNU GPL.
 */

#ifndef _BIRD_SOCKET_H_
#define _BIRD_SOCKET_H_

#include "lib/resource.h"

typedef struct birdsock {
  resource r;
  pool *pool;				/* Pool where incoming connections should be allocated (for SK_xxx_PASSIVE) */
  int type;				/* Socket type */
  void *data;				/* User data */
  ip_addr saddr, daddr;			/* IPA_NONE = unspecified */
  unsigned sport, dport;		/* 0 = unspecified (for IP: protocol type) */
  int tos;				/* TOS and priority, -1 = default */
  int ttl;				/* Time To Live, -1 = default */
  u32 flags;
  struct iface *iface;			/* Interface; specify this for broad/multicast sockets */

  byte *rbuf, *rpos;			/* NULL=allocate automatically */
  unsigned rbsize;
  int (*rx_hook)(struct birdsock *, int size); /* NULL=receiving turned off, returns 1 to clear rx buffer */

  byte *tbuf, *tpos;			/* NULL=allocate automatically */
  byte *ttx;				/* Internal */
  unsigned tbsize;
  void (*tx_hook)(struct birdsock *);

  void (*err_hook)(struct birdsock *, int); /* errno or zero if EOF */

  ip_addr faddr;			/* For packet protocols: source of current packet */
  unsigned fport;

  int fd;				/* System-dependent data */
  node n;
  void *rbuf_alloc, *tbuf_alloc;
  char *password;				/* Password for MD5 authentication */
} sock;

sock *sk_new(pool *);			/* Allocate new socket */
int sk_open(sock *);			/* Open socket */
int sk_send(sock *, unsigned len);	/* Send data, <0=err, >0=ok, 0=sleep */
int sk_send_to(sock *, unsigned len, ip_addr to, unsigned port); /* sk_send to given destination */
void sk_reallocate(sock *);		/* Free and allocate tbuf & rbuf */
void sk_dump_all(void);
int sk_set_ttl(sock *s, int ttl);	/* Set TTL for given socket */
<<<<<<< HEAD

/* Add or remove security associations for given passive socket */
int sk_set_md5_auth(sock *s, ip_addr a, char *passwd);

/* Prepare UDP or IP socket to multicasting. s->iface and s->ttl must be set */
int sk_setup_multicast(sock *s);	
int sk_join_group(sock *s, ip_addr maddr);
int sk_leave_group(sock *s, ip_addr maddr);

=======
int sk_set_md5_auth(sock *s, ip_addr a, char *passwd);	/* Add or remove security associations for given passive socket */
int sk_rx_ready(sock *s);
>>>>>>> b7c0e93e

static inline int
sk_send_buffer_empty(sock *sk)
{
	return sk->tbuf == sk->tpos;
}


/* Socket flags */

#define SKF_V6ONLY	1	/* Use  IPV6_V6ONLY socket option */


/*
 *	Socket types		     SA SP DA DP IF  TTL SendTo	(?=may, -=must not, *=must)
 */

#define SK_TCP_PASSIVE	0	   /* ?  *  -  -  -  ?   -	*/
#define SK_TCP_ACTIVE	1          /* ?  ?  *  *  -  ?   -	*/
#define SK_TCP		2
#define SK_UDP		3          /* ?  ?  -  -  -  ?   ?	*/
#define SK_IP		5          /* ?  -  -  *  -  ?   ?	*/
#define SK_MAGIC	7	   /* Internal use by sysdep code */
#define SK_UNIX_PASSIVE	8
#define SK_UNIX		9

/*
 *  Multicast sockets are slightly different from the other ones:
 *  If you want to send packets only, just set the destination
 *  address to the corresponding multicast group and iface to
 *  the interface to be used. If you also want receiving, set
 *  source address to the same multicast group as well.
 */

#endif<|MERGE_RESOLUTION|>--- conflicted
+++ resolved
@@ -50,20 +50,15 @@
 void sk_reallocate(sock *);		/* Free and allocate tbuf & rbuf */
 void sk_dump_all(void);
 int sk_set_ttl(sock *s, int ttl);	/* Set TTL for given socket */
-<<<<<<< HEAD
 
 /* Add or remove security associations for given passive socket */
 int sk_set_md5_auth(sock *s, ip_addr a, char *passwd);
+int sk_rx_ready(sock *s);
 
 /* Prepare UDP or IP socket to multicasting. s->iface and s->ttl must be set */
 int sk_setup_multicast(sock *s);	
 int sk_join_group(sock *s, ip_addr maddr);
 int sk_leave_group(sock *s, ip_addr maddr);
-
-=======
-int sk_set_md5_auth(sock *s, ip_addr a, char *passwd);	/* Add or remove security associations for given passive socket */
-int sk_rx_ready(sock *s);
->>>>>>> b7c0e93e
 
 static inline int
 sk_send_buffer_empty(sock *sk)
