/*
 *	BIRD Internet Routing Daemon -- Unix I/O
 *
 *	(c) 1998--2004 Martin Mares <mj@ucw.cz>
 *      (c) 2004       Ondrej Filip <feela@network.cz>
 *
 *	Can be freely distributed and used under the terms of the GNU GPL.
 */

/* Unfortunately, some glibc versions hide parts of RFC 3542 API
   if _GNU_SOURCE is not defined. */
#define _GNU_SOURCE 1

#include <stdio.h>
#include <stdlib.h>
#include <time.h>
#include <sys/time.h>
#include <sys/types.h>
#include <sys/socket.h>
#include <sys/uio.h>
#include <sys/un.h>
#include <poll.h>
#include <unistd.h>
#include <fcntl.h>
#include <errno.h>
#include <net/if.h>
#include <netinet/in.h>
#include <netinet/tcp.h>
#include <netinet/udp.h>
#include <netinet/icmp6.h>

#include "nest/bird.h"
#include "lib/lists.h"
#include "lib/resource.h"
#include "lib/timer.h"
#include "lib/socket.h"
#include "lib/event.h"
#include "lib/string.h"
#include "nest/iface.h"

#include "lib/unix.h"
#include "lib/sysio.h"

/* Maximum number of calls of tx handler for one socket in one
 * poll iteration. Should be small enough to not monopolize CPU by
 * one protocol instance.
 */
#define MAX_STEPS 4

/* Maximum number of calls of rx handler for all sockets in one poll
   iteration. RX callbacks are often much more costly so we limit
   this to gen small latencies */
#define MAX_RX_STEPS 4

/*
 *	Tracked Files
 */

struct rfile {
  resource r;
  FILE *f;
};

static void
rf_free(resource *r)
{
  struct rfile *a = (struct rfile *) r;

  fclose(a->f);
}

static void
rf_dump(resource *r)
{
  struct rfile *a = (struct rfile *) r;

  debug("(FILE *%p)\n", a->f);
}

static struct resclass rf_class = {
  "FILE",
  sizeof(struct rfile),
  rf_free,
  rf_dump,
  NULL,
  NULL
};

void *
tracked_fopen(pool *p, char *name, char *mode)
{
  FILE *f = fopen(name, mode);

  if (f)
    {
      struct rfile *r = ralloc(p, &rf_class);
      r->f = f;
    }
  return f;
}

/**
 * DOC: Timers
 *
 * Timers are resources which represent a wish of a module to call
 * a function at the specified time. The platform dependent code
 * doesn't guarantee exact timing, only that a timer function
 * won't be called before the requested time.
 *
 * In BIRD, time is represented by values of the &bird_clock_t type
 * which are integral numbers interpreted as a relative number of seconds since
 * some fixed time point in past. The current time can be read
 * from variable @now with reasonable accuracy and is monotonic. There is also
 * a current 'absolute' time in variable @now_real reported by OS.
 *
 * Each timer is described by a &timer structure containing a pointer
 * to the handler function (@hook), data private to this function (@data),
 * time the function should be called at (@expires, 0 for inactive timers),
 * for the other fields see |timer.h|.
 */

#define NEAR_TIMER_LIMIT 4

static list near_timers, far_timers;
static bird_clock_t first_far_timer = TIME_INFINITY;

/* now must be different from 0, because 0 is a special value in timer->expires */
bird_clock_t now = 1, now_real, boot_time;

static void
update_times_plain(void)
{
  bird_clock_t new_time = time(NULL);
  int delta = new_time - now_real;

  if ((delta >= 0) && (delta < 60))
    now += delta;
  else if (now_real != 0)
   log(L_WARN "Time jump, delta %d s", delta);

  now_real = new_time;
}

static void
update_times_gettime(void)
{
  struct timespec ts;
  int rv;

  rv = clock_gettime(CLOCK_MONOTONIC, &ts);
  if (rv != 0)
    die("clock_gettime: %m");

  if (ts.tv_sec != now) {
    if (ts.tv_sec < now)
      log(L_ERR "Monotonic timer is broken");

    now = ts.tv_sec;
    now_real = time(NULL);
  }
}

static int clock_monotonic_available;

static inline void
update_times(void)
{
  if (clock_monotonic_available)
    update_times_gettime();
  else
    update_times_plain();
}

static inline void
init_times(void)
{
 struct timespec ts;
 clock_monotonic_available = (clock_gettime(CLOCK_MONOTONIC, &ts) == 0);
 if (!clock_monotonic_available)
   log(L_WARN "Monotonic timer is missing");
}


static void
tm_free(resource *r)
{
  timer *t = (timer *) r;

  tm_stop(t);
}

static void
tm_dump(resource *r)
{
  timer *t = (timer *) r;

  debug("(code %p, data %p, ", t->hook, t->data);
  if (t->randomize)
    debug("rand %d, ", t->randomize);
  if (t->recurrent)
    debug("recur %d, ", t->recurrent);
  if (t->expires)
    debug("expires in %d sec)\n", t->expires - now);
  else
    debug("inactive)\n");
}

static struct resclass tm_class = {
  "Timer",
  sizeof(timer),
  tm_free,
  tm_dump,
  NULL,
  NULL
};

/**
 * tm_new - create a timer
 * @p: pool
 *
 * This function creates a new timer resource and returns
 * a pointer to it. To use the timer, you need to fill in
 * the structure fields and call tm_start() to start timing.
 */
timer *
tm_new(pool *p)
{
  timer *t = ralloc(p, &tm_class);
  return t;
}

static inline void
tm_insert_near(timer *t)
{
  node *n = HEAD(near_timers);

  while (n->next && (SKIP_BACK(timer, n, n)->expires < t->expires))
    n = n->next;
  insert_node(&t->n, n->prev);
}

/**
 * tm_start - start a timer
 * @t: timer
 * @after: number of seconds the timer should be run after
 *
 * This function schedules the hook function of the timer to
 * be called after @after seconds. If the timer has been already
 * started, it's @expire time is replaced by the new value.
 *
 * You can have set the @randomize field of @t, the timeout
 * will be increased by a random number of seconds chosen
 * uniformly from range 0 .. @randomize.
 *
 * You can call tm_start() from the handler function of the timer
 * to request another run of the timer. Also, you can set the @recurrent
 * field to have the timer re-added automatically with the same timeout.
 */
void
tm_start(timer *t, unsigned after)
{
  bird_clock_t when;

  if (t->randomize)
    after += random() % (t->randomize + 1);
  when = now + after;
  if (t->expires == when)
    return;
  if (t->expires)
    rem_node(&t->n);
  t->expires = when;
  if (after <= NEAR_TIMER_LIMIT)
    tm_insert_near(t);
  else
    {
      if (!first_far_timer || first_far_timer > when)
	first_far_timer = when;
      add_tail(&far_timers, &t->n);
    }
}

/**
 * tm_stop - stop a timer
 * @t: timer
 *
 * This function stops a timer. If the timer is already stopped,
 * nothing happens.
 */
void
tm_stop(timer *t)
{
  if (t->expires)
    {
      rem_node(&t->n);
      t->expires = 0;
    }
}

static void
tm_dump_them(char *name, list *l)
{
  node *n;
  timer *t;

  debug("%s timers:\n", name);
  WALK_LIST(n, *l)
    {
      t = SKIP_BACK(timer, n, n);
      debug("%p ", t);
      tm_dump(&t->r);
    }
  debug("\n");
}

void
tm_dump_all(void)
{
  tm_dump_them("Near", &near_timers);
  tm_dump_them("Far", &far_timers);
}

static inline time_t
tm_first_shot(void)
{
  time_t x = first_far_timer;

  if (!EMPTY_LIST(near_timers))
    {
      timer *t = SKIP_BACK(timer, n, HEAD(near_timers));
      if (t->expires < x)
	x = t->expires;
    }
  return x;
}

void io_log_event(void *hook, void *data);

static void
tm_shot(void)
{
  timer *t;
  node *n, *m;

  if (first_far_timer <= now)
    {
      bird_clock_t limit = now + NEAR_TIMER_LIMIT;
      first_far_timer = TIME_INFINITY;
      n = HEAD(far_timers);
      while (m = n->next)
	{
	  t = SKIP_BACK(timer, n, n);
	  if (t->expires <= limit)
	    {
	      rem_node(n);
	      tm_insert_near(t);
	    }
	  else if (t->expires < first_far_timer)
	    first_far_timer = t->expires;
	  n = m;
	}
    }
  while ((n = HEAD(near_timers)) -> next)
    {
      int delay;
      t = SKIP_BACK(timer, n, n);
      if (t->expires > now)
	break;
      rem_node(n);
      delay = t->expires - now;
      t->expires = 0;
      if (t->recurrent)
	{
	  int i = t->recurrent - delay;
	  if (i < 0)
	    i = 0;
	  tm_start(t, i);
	}
      io_log_event(t->hook, t->data);
      t->hook(t);
    }
}

/**
 * tm_parse_datetime - parse a date and time
 * @x: datetime string
 *
 * tm_parse_datetime() takes a textual representation of
 * a date and time (dd-mm-yyyy hh:mm:ss)
 * and converts it to the corresponding value of type &bird_clock_t.
 */
bird_clock_t
tm_parse_datetime(char *x)
{
  struct tm tm;
  int n;
  time_t t;

  if (sscanf(x, "%d-%d-%d %d:%d:%d%n", &tm.tm_mday, &tm.tm_mon, &tm.tm_year, &tm.tm_hour, &tm.tm_min, &tm.tm_sec, &n) != 6 || x[n])
    return tm_parse_date(x);
  tm.tm_mon--;
  tm.tm_year -= 1900;
  t = mktime(&tm);
  if (t == (time_t) -1)
    return 0;
  return t;
}
/**
 * tm_parse_date - parse a date
 * @x: date string
 *
 * tm_parse_date() takes a textual representation of a date (dd-mm-yyyy)
 * and converts it to the corresponding value of type &bird_clock_t.
 */
bird_clock_t
tm_parse_date(char *x)
{
  struct tm tm;
  int n;
  time_t t;

  if (sscanf(x, "%d-%d-%d%n", &tm.tm_mday, &tm.tm_mon, &tm.tm_year, &n) != 3 || x[n])
    return 0;
  tm.tm_mon--;
  tm.tm_year -= 1900;
  tm.tm_hour = tm.tm_min = tm.tm_sec = 0;
  t = mktime(&tm);
  if (t == (time_t) -1)
    return 0;
  return t;
}

static void
tm_format_reltime(char *x, struct tm *tm, bird_clock_t delta)
{
  static char *month_names[12] = { "Jan", "Feb", "Mar", "Apr", "May", "Jun",
				   "Jul", "Aug", "Sep", "Oct", "Nov", "Dec" };

  if (delta < 20*3600)
    bsprintf(x, "%02d:%02d", tm->tm_hour, tm->tm_min);
  else if (delta < 360*86400)
    bsprintf(x, "%s%02d", month_names[tm->tm_mon], tm->tm_mday);
  else
    bsprintf(x, "%d", tm->tm_year+1900);
}

#include "conf/conf.h"

/**
 * tm_format_datetime - convert date and time to textual representation
 * @x: destination buffer of size %TM_DATETIME_BUFFER_SIZE
 * @t: time
 *
 * This function formats the given relative time value @t to a textual
 * date/time representation (dd-mm-yyyy hh:mm:ss) in real time.
 */
void
tm_format_datetime(char *x, struct timeformat *fmt_spec, bird_clock_t t)
{
  const char *fmt_used;
  struct tm *tm;
  bird_clock_t delta = now - t;
  t = now_real - delta;
  tm = localtime(&t);

  if (fmt_spec->fmt1 == NULL)
    return tm_format_reltime(x, tm, delta);

  if ((fmt_spec->limit == 0) || (delta < fmt_spec->limit))
    fmt_used = fmt_spec->fmt1;
  else
    fmt_used = fmt_spec->fmt2;

  int rv = strftime(x, TM_DATETIME_BUFFER_SIZE, fmt_used, tm);
  if (((rv == 0) && fmt_used[0]) || (rv == TM_DATETIME_BUFFER_SIZE))
    strcpy(x, "<too-long>");
}


/**
 * DOC: Sockets
 *
 * Socket resources represent network connections. Their data structure (&socket)
 * contains a lot of fields defining the exact type of the socket, the local and
 * remote addresses and ports, pointers to socket buffers and finally pointers to
 * hook functions to be called when new data have arrived to the receive buffer
 * (@rx_hook), when the contents of the transmit buffer have been transmitted
 * (@tx_hook) and when an error or connection close occurs (@err_hook).
 *
 * Freeing of sockets from inside socket hooks is perfectly safe.
 */

#ifndef SOL_IP
#define SOL_IP IPPROTO_IP
#endif

#ifndef SOL_IPV6
#define SOL_IPV6 IPPROTO_IPV6
#endif

#ifndef SOL_ICMPV6
#define SOL_ICMPV6 IPPROTO_ICMPV6
#endif


/*
 *	Sockaddr helper functions
 */

static inline int sockaddr_length(int af)
{ return (af == AF_INET) ? sizeof(struct sockaddr_in) : sizeof(struct sockaddr_in6); }

static inline void
sockaddr_fill4(struct sockaddr_in *sa, ip_addr a, struct iface *ifa, uint port)
{
  memset(sa, 0, sizeof(struct sockaddr_in));
#ifdef HAVE_SIN_LEN
  sa->sin_len = sizeof(struct sockaddr_in);
#endif
  sa->sin_family = AF_INET;
  sa->sin_port = htons(port);
  sa->sin_addr = ipa_to_in4(a);
}

static inline void
sockaddr_fill6(struct sockaddr_in6 *sa, ip_addr a, struct iface *ifa, uint port)
{
  memset(sa, 0, sizeof(struct sockaddr_in6));
#ifdef SIN6_LEN
  sa->sin6_len = sizeof(struct sockaddr_in6);
#endif
  sa->sin6_family = AF_INET6;
  sa->sin6_port = htons(port);
  sa->sin6_flowinfo = 0;
  sa->sin6_addr = ipa_to_in6(a);

  if (ifa && ipa_is_link_local(a))
    sa->sin6_scope_id = ifa->index;
}

void
sockaddr_fill(sockaddr *sa, int af, ip_addr a, struct iface *ifa, uint port)
{
  if (af == AF_INET)
    sockaddr_fill4((struct sockaddr_in *) sa, a, ifa, port);
  else if (af == AF_INET6)
    sockaddr_fill6((struct sockaddr_in6 *) sa, a, ifa, port);
  else
    bug("Unknown AF");
}

static inline void
sockaddr_read4(struct sockaddr_in *sa, ip_addr *a, struct iface **ifa, uint *port)
{
  *port = ntohs(sa->sin_port);
  *a = ipa_from_in4(sa->sin_addr);
}

static inline void
sockaddr_read6(struct sockaddr_in6 *sa, ip_addr *a, struct iface **ifa, uint *port)
{
  *port = ntohs(sa->sin6_port);
  *a = ipa_from_in6(sa->sin6_addr);

  if (ifa && ipa_is_link_local(*a))
    *ifa = if_find_by_index(sa->sin6_scope_id);
}

int
sockaddr_read(sockaddr *sa, int af, ip_addr *a, struct iface **ifa, uint *port)
{
  if (sa->sa.sa_family != af)
    goto fail;

  if (af == AF_INET)
    sockaddr_read4((struct sockaddr_in *) sa, a, ifa, port);
  else if (af == AF_INET6)
    sockaddr_read6((struct sockaddr_in6 *) sa, a, ifa, port);
  else
    goto fail;

  return 0;

 fail:
  *a = IPA_NONE;
  *port = 0;
  return -1;
}

const int fam_to_af[] = { [SK_FAM_IPV4] = AF_INET, [SK_FAM_IPV6] = AF_INET6 };

/*
 *	IPv6 multicast syscalls
 */

/* Fortunately standardized in RFC 3493 */

#define INIT_MREQ6(maddr,ifa) \
  { .ipv6mr_multiaddr = ipa_to_in6(maddr), .ipv6mr_interface = ifa->index }

static inline int
sk_setup_multicast6(sock *s)
{
  int index = s->iface->index;
  int ttl = s->ttl;
  int n = 0;

  if (setsockopt(s->fd, SOL_IPV6, IPV6_MULTICAST_IF, &index, sizeof(index)) < 0)
    ERR("IPV6_MULTICAST_IF");

  if (setsockopt(s->fd, SOL_IPV6, IPV6_MULTICAST_HOPS, &ttl, sizeof(ttl)) < 0)
    ERR("IPV6_MULTICAST_HOPS");

  if (setsockopt(s->fd, SOL_IPV6, IPV6_MULTICAST_LOOP, &n, sizeof(n)) < 0)
    ERR("IPV6_MULTICAST_LOOP");

  return 0;
}

static inline int
sk_join_group6(sock *s, ip_addr maddr)
{
  struct ipv6_mreq mr = INIT_MREQ6(maddr, s->iface);

  if (setsockopt(s->fd, SOL_IPV6, IPV6_JOIN_GROUP, &mr, sizeof(mr)) < 0)
    ERR("IPV6_JOIN_GROUP");

  return 0;
}

static inline int
sk_leave_group6(sock *s, ip_addr maddr)
{
  struct ipv6_mreq mr = INIT_MREQ6(maddr, s->iface);

  if (setsockopt(s->fd, SOL_IPV6, IPV6_LEAVE_GROUP, &mr, sizeof(mr)) < 0)
    ERR("IPV6_LEAVE_GROUP");

  return 0;
}


/*
 *	IPv6 packet control messages
 */

/* Also standardized, in RFC 3542 */

/*
 * RFC 2292 uses IPV6_PKTINFO for both the socket option and the cmsg
 * type, RFC 3542 changed the socket option to IPV6_RECVPKTINFO. If we
 * don't have IPV6_RECVPKTINFO we suppose the OS implements the older
 * RFC and we use IPV6_PKTINFO.
 */
#ifndef IPV6_RECVPKTINFO
#define IPV6_RECVPKTINFO IPV6_PKTINFO
#endif
/*
 * Same goes for IPV6_HOPLIMIT -> IPV6_RECVHOPLIMIT.
 */
#ifndef IPV6_RECVHOPLIMIT
#define IPV6_RECVHOPLIMIT IPV6_HOPLIMIT
#endif


#define CMSG6_SPACE_PKTINFO CMSG_SPACE(sizeof(struct in6_pktinfo))
#define CMSG6_SPACE_TTL CMSG_SPACE(sizeof(int))

static inline int
sk_request_cmsg6_pktinfo(sock *s)
{
  int y = 1;

  if (setsockopt(s->fd, SOL_IPV6, IPV6_RECVPKTINFO, &y, sizeof(y)) < 0)
    ERR("IPV6_RECVPKTINFO");

  return 0;
}

static inline int
sk_request_cmsg6_ttl(sock *s)
{
  int y = 1;

  if (setsockopt(s->fd, SOL_IPV6, IPV6_RECVHOPLIMIT, &y, sizeof(y)) < 0)
    ERR("IPV6_RECVHOPLIMIT");

  return 0;
}

static inline void
sk_process_cmsg6_pktinfo(sock *s, struct cmsghdr *cm)
{
  if (cm->cmsg_type == IPV6_PKTINFO)
  {
    struct in6_pktinfo *pi = (struct in6_pktinfo *) CMSG_DATA(cm);
    s->laddr = ipa_from_in6(pi->ipi6_addr);
    s->lifindex = pi->ipi6_ifindex;
  }
}

static inline void
sk_process_cmsg6_ttl(sock *s, struct cmsghdr *cm)
{
  if (cm->cmsg_type == IPV6_HOPLIMIT)
    s->rcv_ttl = * (int *) CMSG_DATA(cm);
}

static inline void
sk_prepare_cmsgs6(sock *s, struct msghdr *msg, void *cbuf, size_t cbuflen)
{
  struct cmsghdr *cm;
  struct in6_pktinfo *pi;
  int controllen = 0;

  msg->msg_control = cbuf;
  msg->msg_controllen = cbuflen;

  cm = CMSG_FIRSTHDR(msg);
  cm->cmsg_level = SOL_IPV6;
  cm->cmsg_type = IPV6_PKTINFO;
  cm->cmsg_len = CMSG_LEN(sizeof(*pi));
  controllen += CMSG_SPACE(sizeof(*pi));

  pi = (struct in6_pktinfo *) CMSG_DATA(cm);
  pi->ipi6_ifindex = s->iface ? s->iface->index : 0;
  pi->ipi6_addr = ipa_to_in6(s->saddr);

  msg->msg_controllen = controllen;
}


/*
 *	Miscellaneous socket syscalls
 */

static inline int
sk_set_ttl4(sock *s, int ttl)
{
  if (setsockopt(s->fd, SOL_IP, IP_TTL, &ttl, sizeof(ttl)) < 0)
    ERR("IP_TTL");

  return 0;
}

static inline int
sk_set_ttl6(sock *s, int ttl)
{
  if (setsockopt(s->fd, SOL_IPV6, IPV6_UNICAST_HOPS, &ttl, sizeof(ttl)) < 0)
    ERR("IPV6_UNICAST_HOPS");

  return 0;
}

static inline int
sk_set_tos4(sock *s, int tos)
{
  if (setsockopt(s->fd, SOL_IP, IP_TOS, &tos, sizeof(tos)) < 0)
    ERR("IP_TOS");

  return 0;
}

static inline int
sk_set_tos6(sock *s, int tos)
{
  if (setsockopt(s->fd, SOL_IPV6, IPV6_TCLASS, &tos, sizeof(tos)) < 0)
    ERR("IPV6_TCLASS");

  return 0;
}

static inline int
sk_set_high_port(sock *s)
{
  /* Port range setting is optional, ignore it if not supported */

#ifdef IP_PORTRANGE
  if (sk_is_ipv4(s))
  {
    int range = IP_PORTRANGE_HIGH;
    if (setsockopt(s->fd, SOL_IP, IP_PORTRANGE, &range, sizeof(range)) < 0)
      ERR("IP_PORTRANGE");
  }
#endif

#ifdef IPV6_PORTRANGE
  if (sk_is_ipv6(s))
  {
    int range = IPV6_PORTRANGE_HIGH;
    if (setsockopt(s->fd, SOL_IPV6, IPV6_PORTRANGE, &range, sizeof(range)) < 0)
      ERR("IPV6_PORTRANGE");
  }
#endif

  return 0;
}

static inline byte *
sk_skip_ip_header(byte *pkt, int *len)
{
  if ((*len < 20) || ((*pkt & 0xf0) != 0x40))
    return NULL;

  int hlen = (*pkt & 0x0f) * 4;
  if ((hlen < 20) || (hlen > *len))
    return NULL;

  *len -= hlen;
  return pkt + hlen;
}

byte *
sk_rx_buffer(sock *s, int *len)
{
  if (sk_is_ipv4(s) && (s->type == SK_IP))
    return sk_skip_ip_header(s->rbuf, len);
  else
    return s->rbuf;
}


/*
 *	Public socket functions
 */

/**
 * sk_setup_multicast - enable multicast for given socket
 * @s: socket
 *
 * Prepare transmission of multicast packets for given datagram socket.
 * The socket must have defined @iface.
 *
 * Result: 0 for success, -1 for an error.
 */

int
sk_setup_multicast(sock *s)
{
  ASSERT(s->iface);

  if (sk_is_ipv4(s))
    return sk_setup_multicast4(s);
  else
    return sk_setup_multicast6(s);
}

/**
 * sk_join_group - join multicast group for given socket
 * @s: socket
 * @maddr: multicast address
 *
 * Join multicast group for given datagram socket and associated interface.
 * The socket must have defined @iface.
 *
 * Result: 0 for success, -1 for an error.
 */

int
sk_join_group(sock *s, ip_addr maddr)
{
  if (sk_is_ipv4(s))
    return sk_join_group4(s, maddr);
  else
    return sk_join_group6(s, maddr);
}

/**
 * sk_leave_group - leave multicast group for given socket
 * @s: socket
 * @maddr: multicast address
 *
 * Leave multicast group for given datagram socket and associated interface.
 * The socket must have defined @iface.
 *
 * Result: 0 for success, -1 for an error.
 */

int
sk_leave_group(sock *s, ip_addr maddr)
{
  if (sk_is_ipv4(s))
    return sk_leave_group4(s, maddr);
  else
    return sk_leave_group6(s, maddr);
}

/**
 * sk_setup_broadcast - enable broadcast for given socket
 * @s: socket
 *
 * Allow reception and transmission of broadcast packets for given datagram
 * socket. The socket must have defined @iface. For transmission, packets should
 * be send to @brd address of @iface.
 *
 * Result: 0 for success, -1 for an error.
 */

int
sk_setup_broadcast(sock *s)
{
  int y = 1;

  if (setsockopt(s->fd, SOL_SOCKET, SO_BROADCAST, &y, sizeof(y)) < 0)
    ERR("SO_BROADCAST");

  return 0;
}

/**
 * sk_set_ttl - set transmit TTL for given socket
 * @s: socket
 * @ttl: TTL value
 *
 * Set TTL for already opened connections when TTL was not set before. Useful
 * for accepted connections when different ones should have different TTL.
 *
 * Result: 0 for success, -1 for an error.
 */

int
sk_set_ttl(sock *s, int ttl)
{
  s->ttl = ttl;

  if (sk_is_ipv4(s))
    return sk_set_ttl4(s, ttl);
  else
    return sk_set_ttl6(s, ttl);
}

/**
 * sk_set_min_ttl - set minimal accepted TTL for given socket
 * @s: socket
 * @ttl: TTL value
 *
 * Set minimal accepted TTL for given socket. Can be used for TTL security.
 * implementations.
 *
 * Result: 0 for success, -1 for an error.
 */

int
sk_set_min_ttl(sock *s, int ttl)
{
  if (sk_is_ipv4(s))
    return sk_set_min_ttl4(s, ttl);
  else
    return sk_set_min_ttl6(s, ttl);
}

#if 0
/**
 * sk_set_md5_auth - add / remove MD5 security association for given socket
 * @s: socket
 * @a: IP address of the other side
 * @ifa: Interface for link-local IP address
 * @passwd: password used for MD5 authentication
 *
 * In TCP MD5 handling code in kernel, there is a set of pairs (address,
 * password) used to choose password according to address of the other side.
 * This function is useful for listening socket, for active sockets it is enough
 * to set s->password field.
 *
 * When called with passwd != NULL, the new pair is added,
 * When called with passwd == NULL, the existing pair is removed.
 *
 * Result: 0 for success, -1 for an error.
 */

int
sk_set_md5_auth(sock *s, ip_addr a, struct iface *ifa, char *passwd)
{ DUMMY; }
#endif

/**
 * sk_set_ipv6_checksum - specify IPv6 checksum offset for given socket
 * @s: socket
 * @offset: offset
 *
 * Specify IPv6 checksum field offset for given raw IPv6 socket. After that, the
 * kernel will automatically fill it for outgoing packets and check it for
 * incoming packets. Should not be used on ICMPv6 sockets, where the position is
 * known to the kernel.
 *
 * Result: 0 for success, -1 for an error.
 */

int
sk_set_ipv6_checksum(sock *s, int offset)
{
  if (setsockopt(s->fd, SOL_IPV6, IPV6_CHECKSUM, &offset, sizeof(offset)) < 0)
    ERR("IPV6_CHECKSUM");

  return 0;
}

int
sk_set_icmp6_filter(sock *s, int p1, int p2)
{
  /* a bit of lame interface, but it is here only for Radv */
  struct icmp6_filter f;

  ICMP6_FILTER_SETBLOCKALL(&f);
  ICMP6_FILTER_SETPASS(p1, &f);
  ICMP6_FILTER_SETPASS(p2, &f);

  if (setsockopt(s->fd, SOL_ICMPV6, ICMP6_FILTER, &f, sizeof(f)) < 0)
    ERR("ICMP6_FILTER");

  return 0;
}

void
sk_log_error(sock *s, const char *p)
{
  log(L_ERR "%s: Socket error: %s%#m", p, s->err);
}


/*
 *	Actual struct birdsock code
 */

static list sock_list;
static struct birdsock *current_sock;
static struct birdsock *stored_sock;

static inline sock *
sk_next(sock *s)
{
  if (!s->n.next->next)
    return NULL;
  else
    return SKIP_BACK(sock, n, s->n.next);
}

static void
sk_alloc_bufs(sock *s)
{
  if (!s->rbuf && s->rbsize)
    s->rbuf = s->rbuf_alloc = xmalloc(s->rbsize);
  s->rpos = s->rbuf;
  if (!s->tbuf && s->tbsize)
    s->tbuf = s->tbuf_alloc = xmalloc(s->tbsize);
  s->tpos = s->ttx = s->tbuf;
}

static void
sk_free_bufs(sock *s)
{
  if (s->rbuf_alloc)
  {
    xfree(s->rbuf_alloc);
    s->rbuf = s->rbuf_alloc = NULL;
  }
  if (s->tbuf_alloc)
  {
    xfree(s->tbuf_alloc);
    s->tbuf = s->tbuf_alloc = NULL;
  }
}

static void
sk_free(resource *r)
{
  sock *s = (sock *) r;

  sk_free_bufs(s);
  if (s->fd >= 0)
  {
    close(s->fd);

    /* FIXME: we should call sk_stop() for SKF_THREAD sockets */
    if (s->flags & SKF_THREAD)
      return;

    if (s == current_sock)
      current_sock = sk_next(s);
    if (s == stored_sock)
      stored_sock = sk_next(s);
    rem_node(&s->n);
  }
}

void
sk_set_rbsize(sock *s, uint val)
{
  ASSERT(s->rbuf_alloc == s->rbuf);

  if (s->rbsize == val)
    return;

  s->rbsize = val;
  xfree(s->rbuf_alloc);
  s->rbuf_alloc = xmalloc(val);
  s->rpos = s->rbuf = s->rbuf_alloc;
}

void
sk_set_tbsize(sock *s, uint val)
{
  ASSERT(s->tbuf_alloc == s->tbuf);

  if (s->tbsize == val)
    return;

  byte *old_tbuf = s->tbuf;

  s->tbsize = val;
  s->tbuf = s->tbuf_alloc = xrealloc(s->tbuf_alloc, val);
  s->tpos = s->tbuf + (s->tpos - old_tbuf);
  s->ttx  = s->tbuf + (s->ttx  - old_tbuf);
}

void
sk_set_tbuf(sock *s, void *tbuf)
{
  s->tbuf = tbuf ?: s->tbuf_alloc;
  s->ttx = s->tpos = s->tbuf;
}

void
sk_reallocate(sock *s)
{
  sk_free_bufs(s);
  sk_alloc_bufs(s);
}

static void
sk_dump(resource *r)
{
  sock *s = (sock *) r;
  static char *sk_type_names[] = { "TCP<", "TCP>", "TCP", "UDP", NULL, "IP", NULL, "MAGIC", "UNIX<", "UNIX", "DEL!" };

  debug("(%s, ud=%p, sa=%I, sp=%d, da=%I, dp=%d, tos=%d, ttl=%d, if=%s)\n",
	sk_type_names[s->type],
	s->data,
	s->saddr,
	s->sport,
	s->daddr,
	s->dport,
	s->tos,
	s->ttl,
	s->iface ? s->iface->name : "none");
}

static struct resclass sk_class = {
  "Socket",
  sizeof(sock),
  sk_free,
  sk_dump,
  NULL,
  NULL
};

/**
 * sk_new - create a socket
 * @p: pool
 *
 * This function creates a new socket resource. If you want to use it,
 * you need to fill in all the required fields of the structure and
 * call sk_open() to do the actual opening of the socket.
 *
 * The real function name is sock_new(), sk_new() is a macro wrapper
 * to avoid collision with OpenSSL.
 */
sock *
sock_new(pool *p)
{
  sock *s = ralloc(p, &sk_class);
  s->pool = p;
  // s->saddr = s->daddr = IPA_NONE;
  s->tos = s->priority = s->ttl = -1;
  s->fd = -1;
  return s;
}

static int
sk_setup(sock *s)
{
  int y = 1;
  int fd = s->fd;

  if (fcntl(fd, F_SETFL, O_NONBLOCK) < 0)
    ERR("O_NONBLOCK");

  if (!s->fam)
    return 0;

  if (ipa_nonzero(s->saddr) && !(s->flags & SKF_BIND))
    s->flags |= SKF_PKTINFO;

#ifdef CONFIG_USE_HDRINCL
  if (sk_is_ipv4(s) && (s->type == SK_IP) && (s->flags & SKF_PKTINFO))
  {
    s->flags &= ~SKF_PKTINFO;
    s->flags |= SKF_HDRINCL;
    if (setsockopt(fd, SOL_IP, IP_HDRINCL, &y, sizeof(y)) < 0)
      ERR("IP_HDRINCL");
  }
#endif

  if (s->iface)
  {
#ifdef SO_BINDTODEVICE
    struct ifreq ifr = {};
    strcpy(ifr.ifr_name, s->iface->name);
    if (setsockopt(s->fd, SOL_SOCKET, SO_BINDTODEVICE, &ifr, sizeof(ifr)) < 0)
      ERR("SO_BINDTODEVICE");
#endif

#ifdef CONFIG_UNIX_DONTROUTE
    if (setsockopt(s->fd, SOL_SOCKET, SO_DONTROUTE, &y, sizeof(y)) < 0)
      ERR("SO_DONTROUTE");
#endif
  }

  if (s->priority >= 0)
    if (sk_set_priority(s, s->priority) < 0)
      return -1;

  if (sk_is_ipv4(s))
  {
    if (s->flags & SKF_LADDR_RX)
      if (sk_request_cmsg4_pktinfo(s) < 0)
	return -1;

    if (s->flags & SKF_TTL_RX)
      if (sk_request_cmsg4_ttl(s) < 0)
	return -1;

    if ((s->type == SK_UDP) || (s->type == SK_IP))
      if (sk_disable_mtu_disc4(s) < 0)
	return -1;

    if (s->ttl >= 0)
      if (sk_set_ttl4(s, s->ttl) < 0)
	return -1;

    if (s->tos >= 0)
      if (sk_set_tos4(s, s->tos) < 0)
	return -1;
  }

  if (sk_is_ipv6(s))
  {
    if (s->flags & SKF_V6ONLY)
      if (setsockopt(fd, SOL_IPV6, IPV6_V6ONLY, &y, sizeof(y)) < 0)
	ERR("IPV6_V6ONLY");

    if (s->flags & SKF_LADDR_RX)
      if (sk_request_cmsg6_pktinfo(s) < 0)
	return -1;

    if (s->flags & SKF_TTL_RX)
      if (sk_request_cmsg6_ttl(s) < 0)
	return -1;

    if ((s->type == SK_UDP) || (s->type == SK_IP))
      if (sk_disable_mtu_disc6(s) < 0)
	return -1;

    if (s->ttl >= 0)
      if (sk_set_ttl6(s, s->ttl) < 0)
	return -1;

    if (s->tos >= 0)
      if (sk_set_tos6(s, s->tos) < 0)
	return -1;
  }

  return 0;
}

static void
sk_insert(sock *s)
{
  add_tail(&sock_list, &s->n);
}

static void
sk_tcp_connected(sock *s)
{
  sockaddr sa;
  int sa_len = sizeof(sa);

  if ((getsockname(s->fd, &sa.sa, &sa_len) < 0) ||
      (sockaddr_read(&sa, fam_to_af[s->fam], &s->saddr, &s->iface, &s->sport) < 0))
    log(L_WARN "SOCK: Cannot get local IP address for TCP>");

  s->type = SK_TCP;
  sk_alloc_bufs(s);
  s->tx_hook(s);
}

static int
sk_passive_connected(sock *s, int type)
{
  sockaddr loc_sa, rem_sa;
  int loc_sa_len = sizeof(loc_sa);
  int rem_sa_len = sizeof(rem_sa);

  int fd = accept(s->fd, ((type == SK_TCP) ? &rem_sa.sa : NULL), &rem_sa_len);
  if (fd < 0)
  {
    if ((errno != EINTR) && (errno != EAGAIN))
      s->err_hook(s, errno);
    return 0;
  }

  sock *t = sk_new(s->pool);
  t->type = type;
  t->fam = s->fam;
  t->fd = fd;
  t->ttl = s->ttl;
  t->tos = s->tos;
  t->rbsize = s->rbsize;
  t->tbsize = s->tbsize;

  if (type == SK_TCP)
  {
    if ((getsockname(fd, &loc_sa.sa, &loc_sa_len) < 0) ||
	(sockaddr_read(&loc_sa, fam_to_af[s->fam], &t->saddr, &t->iface, &t->sport) < 0))
      log(L_WARN "SOCK: Cannot get local IP address for TCP<");

    if (sockaddr_read(&rem_sa, fam_to_af[s->fam], &t->daddr, &t->iface, &t->dport) < 0)
      log(L_WARN "SOCK: Cannot get remote IP address for TCP<");
  }

  if (sk_setup(t) < 0)
  {
    /* FIXME: Call err_hook instead ? */
    log(L_ERR "SOCK: Incoming connection: %s%#m", t->err);

    /* FIXME: handle it better in rfree() */
    close(t->fd);
    t->fd = -1;
    rfree(t);
    return 1;
  }

  sk_insert(t);
  sk_alloc_bufs(t);
  s->rx_hook(t, 0);
  return 1;
}

/**
 * sk_open - open a socket
 * @s: socket
 *
 * This function takes a socket resource created by sk_new() and
 * initialized by the user and binds a corresponding network connection
 * to it.
 *
 * Result: 0 for success, -1 for an error.
 */
int
sk_open(sock *s)
{
  int fd = -1;
  int do_bind = 0;
  int bind_port = 0;
  ip_addr bind_addr = IPA_NONE;
  sockaddr sa;

  switch (s->type)
  {
  case SK_TCP_ACTIVE:
    s->ttx = "";			/* Force s->ttx != s->tpos */
    /* Fall thru */
  case SK_TCP_PASSIVE:
    fd = socket(fam_to_af[s->fam], SOCK_STREAM, IPPROTO_TCP);
    bind_port = s->sport;
    bind_addr = s->saddr;
    do_bind = bind_port || ipa_nonzero(bind_addr);
    break;

  case SK_UDP:
    fd = socket(fam_to_af[s->fam], SOCK_DGRAM, IPPROTO_UDP);
    bind_port = s->sport;
    bind_addr = (s->flags & SKF_BIND) ? s->saddr : IPA_NONE;
    do_bind = 1;
    break;

  case SK_IP:
    fd = socket(fam_to_af[s->fam], SOCK_RAW, s->dport);
    bind_port = 0;
    bind_addr = (s->flags & SKF_BIND) ? s->saddr : IPA_NONE;
    do_bind = ipa_nonzero(bind_addr);
    break;

  case SK_MAGIC:
    s->fam = SK_FAM_NONE;
    fd = s->fd;
    break;

  default:
    bug("sk_open() called for invalid sock type %d", s->type);
  }

  if (fd < 0)
    ERR("socket");

<<<<<<< HEAD
  if (fd >= FD_SETSIZE)
    ERR2("FD_SETSIZE limit reached");

=======
  s->af = af;
>>>>>>> 06edbb67
  s->fd = fd;

  if (sk_setup(s) < 0)
    goto err;

  if (do_bind)
  {
    if (bind_port)
    {
      int y = 1;

      if (setsockopt(fd, SOL_SOCKET, SO_REUSEADDR, &y, sizeof(y)) < 0)
	ERR2("SO_REUSEADDR");

#ifdef CONFIG_NO_IFACE_BIND
      /* Workaround missing ability to bind to an iface */
      if ((s->type == SK_UDP) && s->iface && ipa_zero(bind_addr))
      {
	if (setsockopt(fd, SOL_SOCKET, SO_REUSEPORT, &y, sizeof(y)) < 0)
	  ERR2("SO_REUSEPORT");
      }
#endif
    }
    else
      if (s->flags & SKF_HIGH_PORT)
	if (sk_set_high_port(s) < 0)
	  log(L_WARN "Socket error: %s%#m", s->err);

    sockaddr_fill(&sa, fam_to_af[s->fam], bind_addr, s->iface, bind_port);
    if (bind(fd, &sa.sa, SA_LEN(sa)) < 0)
      ERR2("bind");
  }

  if (s->password)
    if (sk_set_md5_auth(s, s->daddr, s->iface, s->password) < 0)
      goto err;

  switch (s->type)
  {
  case SK_TCP_ACTIVE:
    sockaddr_fill(&sa, fam_to_af[s->fam], s->daddr, s->iface, s->dport);
    if (connect(fd, &sa.sa, SA_LEN(sa)) >= 0)
      sk_tcp_connected(s);
    else if (errno != EINTR && errno != EAGAIN && errno != EINPROGRESS &&
	     errno != ECONNREFUSED && errno != EHOSTUNREACH && errno != ENETUNREACH)
      ERR2("connect");
    break;

  case SK_TCP_PASSIVE:
    if (listen(fd, 8) < 0)
      ERR2("listen");
    break;

  case SK_MAGIC:
    break;

  default:
    sk_alloc_bufs(s);
  }

  if (!(s->flags & SKF_THREAD))
    sk_insert(s);
  return 0;

err:
  close(fd);
  s->fd = -1;
  return -1;
}

int
sk_open_unix(sock *s, char *name)
{
  struct sockaddr_un sa;
  int fd;

  /* We are sloppy during error (leak fd and not set s->err), but we die anyway */

  fd = socket(AF_UNIX, SOCK_STREAM, 0);
  if (fd < 0)
    return -1;

  if (fcntl(fd, F_SETFL, O_NONBLOCK) < 0)
    return -1;

  /* Path length checked in test_old_bird() */
  sa.sun_family = AF_UNIX;
  strcpy(sa.sun_path, name);

  if (bind(fd, (struct sockaddr *) &sa, SUN_LEN(&sa)) < 0)
    return -1;

  if (listen(fd, 8) < 0)
    return -1;

  s->fd = fd;
  sk_insert(s);
  return 0;
}


#define CMSG_RX_SPACE MAX(CMSG4_SPACE_PKTINFO+CMSG4_SPACE_TTL, \
			  CMSG6_SPACE_PKTINFO+CMSG6_SPACE_TTL)
#define CMSG_TX_SPACE MAX(CMSG4_SPACE_PKTINFO,CMSG6_SPACE_PKTINFO)

static void
sk_prepare_cmsgs(sock *s, struct msghdr *msg, void *cbuf, size_t cbuflen)
{
  if (sk_is_ipv4(s))
    sk_prepare_cmsgs4(s, msg, cbuf, cbuflen);
  else
    sk_prepare_cmsgs6(s, msg, cbuf, cbuflen);
}

static void
sk_process_cmsgs(sock *s, struct msghdr *msg)
{
  struct cmsghdr *cm;

  s->laddr = IPA_NONE;
  s->lifindex = 0;
  s->rcv_ttl = -1;

  for (cm = CMSG_FIRSTHDR(msg); cm != NULL; cm = CMSG_NXTHDR(msg, cm))
  {
    if ((cm->cmsg_level == SOL_IP) && sk_is_ipv4(s))
    {
      sk_process_cmsg4_pktinfo(s, cm);
      sk_process_cmsg4_ttl(s, cm);
    }

    if ((cm->cmsg_level == SOL_IPV6) && sk_is_ipv6(s))
    {
      sk_process_cmsg6_pktinfo(s, cm);
      sk_process_cmsg6_ttl(s, cm);
    }
  }
}


static inline int
sk_sendmsg(sock *s)
{
  struct iovec iov = {s->tbuf, s->tpos - s->tbuf};
  byte cmsg_buf[CMSG_TX_SPACE];
  bzero(cmsg_buf, sizeof(cmsg_buf));
  sockaddr dst = {};

  sockaddr_fill(&dst, fam_to_af[s->fam], s->daddr, s->iface, s->dport);

  struct msghdr msg = {
    .msg_name = &dst.sa,
    .msg_namelen = SA_LEN(dst),
    .msg_iov = &iov,
    .msg_iovlen = 1
  };

#ifdef CONFIG_USE_HDRINCL
  byte hdr[20];
  struct iovec iov2[2] = { {hdr, 20}, iov };

  if (s->flags & SKF_HDRINCL)
  {
    sk_prepare_ip_header(s, hdr, iov.iov_len);
    msg.msg_iov = iov2;
    msg.msg_iovlen = 2;
  }
#endif

  if (s->flags & SKF_PKTINFO)
    sk_prepare_cmsgs(s, &msg, cmsg_buf, sizeof(cmsg_buf));

  return sendmsg(s->fd, &msg, 0);
}

static inline int
sk_recvmsg(sock *s)
{
  struct iovec iov = {s->rbuf, s->rbsize};
  byte cmsg_buf[CMSG_RX_SPACE];
  sockaddr src;

  struct msghdr msg = {
    .msg_name = &src.sa,
    .msg_namelen = sizeof(src), // XXXX ??
    .msg_iov = &iov,
    .msg_iovlen = 1,
    .msg_control = cmsg_buf,
    .msg_controllen = sizeof(cmsg_buf),
    .msg_flags = 0
  };

  int rv = recvmsg(s->fd, &msg, 0);
  if (rv < 0)
    return rv;

  //ifdef IPV4
  //  if (cf_type == SK_IP)
  //    rv = ipv4_skip_header(pbuf, rv);
  //endif

  sockaddr_read(&src, fam_to_af[s->fam], &s->faddr, NULL, &s->fport);
  sk_process_cmsgs(s, &msg);

  if (msg.msg_flags & MSG_TRUNC)
    s->flags |= SKF_TRUNCATED;
  else
    s->flags &= ~SKF_TRUNCATED;

  return rv;
}


static inline void reset_tx_buffer(sock *s) { s->ttx = s->tpos = s->tbuf; }

static int
sk_maybe_write(sock *s)
{
  int e;

  switch (s->type)
  {
  case SK_TCP:
  case SK_MAGIC:
  case SK_UNIX:
    while (s->ttx != s->tpos)
    {
      e = write(s->fd, s->ttx, s->tpos - s->ttx);

      if (e < 0)
      {
	if (errno != EINTR && errno != EAGAIN)
	{
	  reset_tx_buffer(s);
	  /* EPIPE is just a connection close notification during TX */
	  s->err_hook(s, (errno != EPIPE) ? errno : 0);
	  return -1;
	}
	return 0;
      }
      s->ttx += e;
    }
    reset_tx_buffer(s);
    return 1;

  case SK_UDP:
  case SK_IP:
    {
      if (s->tbuf == s->tpos)
	return 1;

      e = sk_sendmsg(s);

      if (e < 0)
      {
	if (errno != EINTR && errno != EAGAIN)
	{
	  reset_tx_buffer(s);
	  s->err_hook(s, errno);
	  return -1;
	}

	if (!s->tx_hook)
	  reset_tx_buffer(s);
	return 0;
      }
      reset_tx_buffer(s);
      return 1;
    }
  default:
    bug("sk_maybe_write: unknown socket type %d", s->type);
  }
}

int
sk_rx_ready(sock *s)
{
  int rv;
  struct pollfd pfd = { .fd = s->fd };
  pfd.events |= POLLIN;

 redo:
  rv = poll(&pfd, 1, 0);

  if ((rv < 0) && (errno == EINTR || errno == EAGAIN))
    goto redo;

  return rv;
}

/**
 * sk_send - send data to a socket
 * @s: socket
 * @len: number of bytes to send
 *
 * This function sends @len bytes of data prepared in the
 * transmit buffer of the socket @s to the network connection.
 * If the packet can be sent immediately, it does so and returns
 * 1, else it queues the packet for later processing, returns 0
 * and calls the @tx_hook of the socket when the tranmission
 * takes place.
 */
int
sk_send(sock *s, unsigned len)
{
  s->ttx = s->tbuf;
  s->tpos = s->tbuf + len;
  return sk_maybe_write(s);
}

/**
 * sk_send_to - send data to a specific destination
 * @s: socket
 * @len: number of bytes to send
 * @addr: IP address to send the packet to
 * @port: port to send the packet to
 *
 * This is a sk_send() replacement for connection-less packet sockets
 * which allows destination of the packet to be chosen dynamically.
 * Raw IP sockets should use 0 for @port.
 */
int
sk_send_to(sock *s, unsigned len, ip_addr addr, unsigned port)
{
  s->daddr = addr;
  if (port)
    s->dport = port;

  s->ttx = s->tbuf;
  s->tpos = s->tbuf + len;
  return sk_maybe_write(s);
}

/*
int
sk_send_full(sock *s, unsigned len, struct iface *ifa,
	     ip_addr saddr, ip_addr daddr, unsigned dport)
{
  s->iface = ifa;
  s->saddr = saddr;
  s->daddr = daddr;
  s->dport = dport;
  s->ttx = s->tbuf;
  s->tpos = s->tbuf + len;
  return sk_maybe_write(s);
}
*/

 /* sk_read() and sk_write() are called from BFD's event loop */

int
sk_read(sock *s, int revents)
{
  switch (s->type)
  {
  case SK_TCP_PASSIVE:
    return sk_passive_connected(s, SK_TCP);

  case SK_UNIX_PASSIVE:
    return sk_passive_connected(s, SK_UNIX);

  case SK_TCP:
  case SK_UNIX:
    {
      int c = read(s->fd, s->rpos, s->rbuf + s->rbsize - s->rpos);

      if (c < 0)
      {
	if (errno != EINTR && errno != EAGAIN)
	  s->err_hook(s, errno);
	else if (errno == EAGAIN && !(revents & POLLIN))
	{
	  log(L_ERR "Got EAGAIN from read when revents=%x (without POLLIN)", revents);
	  s->err_hook(s, 0);
	}
      }
      else if (!c)
	s->err_hook(s, 0);
      else
      {
	s->rpos += c;
	if (s->rx_hook(s, s->rpos - s->rbuf))
	{
	  /* We need to be careful since the socket could have been deleted by the hook */
	  if (current_sock == s)
	    s->rpos = s->rbuf;
	}
	return 1;
      }
      return 0;
    }

  case SK_MAGIC:
    return s->rx_hook(s, 0);

  default:
    {
      int e = sk_recvmsg(s);

      if (e < 0)
      {
	if (errno != EINTR && errno != EAGAIN)
	  s->err_hook(s, errno);
	return 0;
      }

      s->rpos = s->rbuf + e;
      s->rx_hook(s, e);
      return 1;
    }
  }
}

int
sk_write(sock *s)
{
  switch (s->type)
  {
  case SK_TCP_ACTIVE:
    {
      sockaddr sa;
      sockaddr_fill(&sa, fam_to_af[s->fam], s->daddr, s->iface, s->dport);

      if (connect(s->fd, &sa.sa, SA_LEN(sa)) >= 0 || errno == EISCONN)
	sk_tcp_connected(s);
      else if (errno != EINTR && errno != EAGAIN && errno != EINPROGRESS)
	s->err_hook(s, errno);
      return 0;
    }

  default:
    if (s->ttx != s->tpos && sk_maybe_write(s) > 0)
    {
      if (s->tx_hook)
	s->tx_hook(s);
      return 1;
    }
    return 0;
  }
}

int sk_is_ipv4(sock *s)
{ return s->fam == SK_FAM_IPV4; }

int sk_is_ipv6(sock *s)
{ return s->fam == SK_FAM_IPV6; }

void
sk_dump_all(void)
{
  node *n;
  sock *s;

  debug("Open sockets:\n");
  WALK_LIST(n, sock_list)
  {
    s = SKIP_BACK(sock, n, n);
    debug("%p ", s);
    sk_dump(&s->r);
  }
  debug("\n");
}


/*
 *	Internal event log and watchdog
 */

#define EVENT_LOG_LENGTH 32

struct event_log_entry
{
  void *hook;
  void *data;
  btime timestamp;
  btime duration;
};

static struct event_log_entry event_log[EVENT_LOG_LENGTH];
static struct event_log_entry *event_open;
static int event_log_pos, event_log_num, watchdog_active;
static btime last_time;
static btime loop_time;

static void
io_update_time(void)
{
  struct timespec ts;
  int rv;

  if (!clock_monotonic_available)
    return;

  /*
   * This is third time-tracking procedure (after update_times() above and
   * times_update() in BFD), dedicated to internal event log and latency
   * tracking. Hopefully, we consolidate these sometimes.
   */

  rv = clock_gettime(CLOCK_MONOTONIC, &ts);
  if (rv < 0)
    die("clock_gettime: %m");

  last_time = ((s64) ts.tv_sec S) + (ts.tv_nsec / 1000);

  if (event_open)
  {
    event_open->duration = last_time - event_open->timestamp;

    if (event_open->duration > config->latency_limit)
      log(L_WARN "Event 0x%p 0x%p took %d ms",
	  event_open->hook, event_open->data, (int) (event_open->duration TO_MS));

    event_open = NULL;
  }
}

/**
 * io_log_event - mark approaching event into event log
 * @hook: event hook address
 * @data: event data address
 *
 * Store info (hook, data, timestamp) about the following internal event into
 * a circular event log (@event_log). When latency tracking is enabled, the log
 * entry is kept open (in @event_open) so the duration can be filled later.
 */
void
io_log_event(void *hook, void *data)
{
  if (config->latency_debug)
    io_update_time();

  struct event_log_entry *en = event_log + event_log_pos;

  en->hook = hook;
  en->data = data;
  en->timestamp = last_time;
  en->duration = 0;

  event_log_num++;
  event_log_pos++;
  event_log_pos %= EVENT_LOG_LENGTH;

  event_open = config->latency_debug ? en : NULL;
}

static inline void
io_close_event(void)
{
  if (event_open)
    io_update_time();
}

void
io_log_dump(void)
{
  int i;

  log(L_DEBUG "Event log:");
  for (i = 0; i < EVENT_LOG_LENGTH; i++)
  {
    struct event_log_entry *en = event_log + (event_log_pos + i) % EVENT_LOG_LENGTH;
    if (en->hook)
      log(L_DEBUG "  Event 0x%p 0x%p at %8d for %d ms", en->hook, en->data,
	  (int) ((last_time - en->timestamp) TO_MS), (int) (en->duration TO_MS));
  }
}

void
watchdog_sigalrm(int sig UNUSED)
{
  /* Update last_time and duration, but skip latency check */
  config->latency_limit = 0xffffffff;
  io_update_time();

  /* We want core dump */
  abort();
}

static inline void
watchdog_start1(void)
{
  io_update_time();

  loop_time = last_time;
}

static inline void
watchdog_start(void)
{
  io_update_time();

  loop_time = last_time;
  event_log_num = 0;

  if (config->watchdog_timeout)
  {
    alarm(config->watchdog_timeout);
    watchdog_active = 1;
  }
}

static inline void
watchdog_stop(void)
{
  io_update_time();

  if (watchdog_active)
  {
    alarm(0);
    watchdog_active = 0;
  }

  btime duration = last_time - loop_time;
  if (duration > config->watchdog_warning)
    log(L_WARN "I/O loop cycle took %d ms for %d events",
	(int) (duration TO_MS), event_log_num);
}


/*
 *	Main I/O Loop
 */

volatile int async_config_flag;		/* Asynchronous reconfiguration/dump scheduled */
volatile int async_dump_flag;

void
io_init(void)
{
  init_list(&near_timers);
  init_list(&far_timers);
  init_list(&sock_list);
  init_list(&global_event_list);
  krt_io_init();
  init_times();
  update_times();
  boot_time = now;
  srandom((int) now_real);
}

static int short_loops = 0;
#define SHORT_LOOP_MAX 10

void
io_loop(void)
{
  int poll_tout;
  time_t tout;
  int nfds, events, pout;
  sock *s;
  node *n;
  int fdmax = 256;
  struct pollfd *pfd = xmalloc(fdmax * sizeof(struct pollfd));

  watchdog_start1();
  for(;;)
    {
      events = ev_run_list(&global_event_list);
    timers:
      update_times();
      tout = tm_first_shot();
      if (tout <= now)
	{
	  tm_shot();
	  goto timers;
	}
      poll_tout = (events ? 0 : MIN(tout - now, 3)) * 1000; /* Time in milliseconds */

      io_close_event();

      nfds = 0;
      WALK_LIST(n, sock_list)
	{
	  pfd[nfds] = (struct pollfd) { .fd = -1 }; /* everything other set to 0 by this */
	  s = SKIP_BACK(sock, n, n);
	  if (s->rx_hook)
	    {
	      pfd[nfds].fd = s->fd;
	      pfd[nfds].events |= POLLIN;
	    }
	  if (s->tx_hook && s->ttx != s->tpos)
	    {
	      pfd[nfds].fd = s->fd;
	      pfd[nfds].events |= POLLOUT;
	    }
	  if (pfd[nfds].fd != -1)
	    {
	      s->index = nfds;
	      nfds++;
	    }
	  else
	    s->index = -1;

	  if (nfds >= fdmax)
	    {
	      fdmax *= 2;
	      pfd = xrealloc(pfd, fdmax * sizeof(struct pollfd));
	    }
	}

      /*
       * Yes, this is racy. But even if the signal comes before this test
       * and entering poll(), it gets caught on the next timer tick.
       */

      if (async_config_flag)
	{
	  io_log_event(async_config, NULL);
	  async_config();
	  async_config_flag = 0;
	  continue;
	}
      if (async_dump_flag)
	{
	  io_log_event(async_dump, NULL);
	  async_dump();
	  async_dump_flag = 0;
	  continue;
	}
      if (async_shutdown_flag)
	{
	  io_log_event(async_shutdown, NULL);
	  async_shutdown();
	  async_shutdown_flag = 0;
	  continue;
	}

      /* And finally enter poll() to find active sockets */
      watchdog_stop();
      pout = poll(pfd, nfds, poll_tout);
      watchdog_start();

      if (pout < 0)
	{
	  if (errno == EINTR || errno == EAGAIN)
	    continue;
	  die("poll: %m");
	}
      if (pout)
	{
	  /* guaranteed to be non-empty */
	  current_sock = SKIP_BACK(sock, n, HEAD(sock_list));

	  while (current_sock)
	    {
	      sock *s = current_sock;
	      if (s->index == -1)
		{
		  current_sock = sk_next(s);
		  goto next;
		}

	      int e;
	      int steps;

	      steps = MAX_STEPS;
	      if (s->fast_rx && (pfd[s->index].revents & (POLLIN | POLLHUP | POLLERR)) && s->rx_hook)
		do
		  {
		    steps--;
		    io_log_event(s->rx_hook, s->data);
		    e = sk_read(s, pfd[s->index].revents);
		    if (s != current_sock)
		      goto next;
		  }
		while (e && s->rx_hook && steps);

	      steps = MAX_STEPS;
	      if (pfd[s->index].revents & POLLOUT)
		do
		  {
		    steps--;
		    io_log_event(s->tx_hook, s->data);
		    e = sk_write(s);
		    if (s != current_sock)
		      goto next;
		  }
		while (e && steps);
	      current_sock = sk_next(s);
	    next: ;
	    }

	  short_loops++;
	  if (events && (short_loops < SHORT_LOOP_MAX))
	    continue;
	  short_loops = 0;

	  int count = 0;
	  current_sock = stored_sock;
	  if (current_sock == NULL)
	    current_sock = SKIP_BACK(sock, n, HEAD(sock_list));

	  while (current_sock && count < MAX_RX_STEPS)
	    {
	      sock *s = current_sock;
	      if (s->index == -1)
		{
		  current_sock = sk_next(s);
		  goto next2;
		}

	      if (!s->fast_rx && (pfd[s->index].revents & (POLLIN | POLLHUP | POLLERR)) && s->rx_hook)
		{
		  count++;
		  io_log_event(s->rx_hook, s->data);
		  sk_read(s, pfd[s->index].revents);
		  if (s != current_sock)
		      goto next2;
		}
	      current_sock = sk_next(s);
	    next2: ;
	    }

	  stored_sock = current_sock;
	}
    }
}

void
test_old_bird(char *path)
{
  int fd;
  struct sockaddr_un sa;

  fd = socket(AF_UNIX, SOCK_STREAM, 0);
  if (fd < 0)
    die("Cannot create socket: %m");
  if (strlen(path) >= sizeof(sa.sun_path))
    die("Socket path too long");
  bzero(&sa, sizeof(sa));
  sa.sun_family = AF_UNIX;
  strcpy(sa.sun_path, path);
  if (connect(fd, (struct sockaddr *) &sa, SUN_LEN(&sa)) == 0)
    die("I found another BIRD running.");
  close(fd);
}<|MERGE_RESOLUTION|>--- conflicted
+++ resolved
@@ -1402,13 +1402,6 @@
   if (fd < 0)
     ERR("socket");
 
-<<<<<<< HEAD
-  if (fd >= FD_SETSIZE)
-    ERR2("FD_SETSIZE limit reached");
-
-=======
-  s->af = af;
->>>>>>> 06edbb67
   s->fd = fd;
 
   if (sk_setup(s) < 0)
