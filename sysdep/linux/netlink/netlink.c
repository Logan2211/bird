/*
 *	BIRD -- Linux Netlink Interface
 *
 *	(c) 1999--2000 Martin Mares <mj@ucw.cz>
 *
 *	Can be freely distributed and used under the terms of the GNU GPL.
 */

#include <stdio.h>
#include <fcntl.h>
#include <net/if.h>
#include <sys/socket.h>
#include <sys/uio.h>
#include <errno.h>

#undef LOCAL_DEBUG

#include "nest/bird.h"
#include "nest/route.h"
#include "nest/protocol.h"
#include "nest/iface.h"
#include "lib/timer.h"
#include "lib/unix.h"
#include "lib/krt.h"
#include "lib/socket.h"
#include "lib/string.h"
#include "conf/conf.h"

#include <asm/types.h>
#include <linux/netlink.h>
#include <linux/rtnetlink.h>

#ifndef MSG_TRUNC			/* Hack: Several versions of glibc miss this one :( */
#define MSG_TRUNC 0x20
#endif

/*
 *	Synchronous Netlink interface
 */

struct nl_sock
{
  int fd;
  u32 seq;
  byte *rx_buffer;			/* Receive buffer */
  struct nlmsghdr *last_hdr;		/* Recently received packet */
  unsigned int last_size;
};

#define NL_RX_SIZE 8192

static struct nl_sock nl_scan = {.fd = -1};	/* Netlink socket for synchronous scan */
static struct nl_sock nl_req  = {.fd = -1};	/* Netlink socket for requests */


static void
nl_open_sock(struct nl_sock *nl)
{
  if (nl->fd < 0)
    {
      nl->fd = socket(PF_NETLINK, SOCK_RAW, NETLINK_ROUTE);
      if (nl->fd < 0)
	die("Unable to open rtnetlink socket: %m");
      nl->seq = now;
      nl->rx_buffer = xmalloc(NL_RX_SIZE);
      nl->last_hdr = NULL;
      nl->last_size = 0;
    }
}

static void
nl_open(void)
{
  nl_open_sock(&nl_scan);
  nl_open_sock(&nl_req);
}

static void
nl_send(struct nl_sock *nl, struct nlmsghdr *nh)
{
  struct sockaddr_nl sa;

  memset(&sa, 0, sizeof(sa));
  sa.nl_family = AF_NETLINK;
  nh->nlmsg_pid = 0;
  nh->nlmsg_seq = ++(nl->seq);
  if (sendto(nl->fd, nh, nh->nlmsg_len, 0, (struct sockaddr *)&sa, sizeof(sa)) < 0)
    die("rtnetlink sendto: %m");
  nl->last_hdr = NULL;
}

static void
nl_request_dump(int cmd)
{
  struct {
    struct nlmsghdr nh;
    struct rtgenmsg g;
  } req;
  req.nh.nlmsg_type = cmd;
  req.nh.nlmsg_len = sizeof(req);
  req.nh.nlmsg_flags = NLM_F_REQUEST | NLM_F_DUMP;
  req.g.rtgen_family = BIRD_PF;
  nl_send(&nl_scan, &req.nh);
}

static struct nlmsghdr *
nl_get_reply(struct nl_sock *nl)
{
  for(;;)
    {
      if (!nl->last_hdr)
	{
	  struct iovec iov = { nl->rx_buffer, NL_RX_SIZE };
	  struct sockaddr_nl sa;
	  struct msghdr m = { (struct sockaddr *) &sa, sizeof(sa), &iov, 1, NULL, 0, 0 };
	  int x = recvmsg(nl->fd, &m, 0);
	  if (x < 0)
	    die("nl_get_reply: %m");
	  if (sa.nl_pid)		/* It isn't from the kernel */
	    {
	      DBG("Non-kernel packet\n");
	      continue;
	    }
	  nl->last_size = x;
	  nl->last_hdr = (void *) nl->rx_buffer;
	  if (m.msg_flags & MSG_TRUNC)
	    bug("nl_get_reply: got truncated reply which should be impossible");
	}
      if (NLMSG_OK(nl->last_hdr, nl->last_size))
	{
	  struct nlmsghdr *h = nl->last_hdr;
	  nl->last_hdr = NLMSG_NEXT(h, nl->last_size);
	  if (h->nlmsg_seq != nl->seq)
	    {
	      log(L_WARN "nl_get_reply: Ignoring out of sequence netlink packet (%x != %x)",
		  h->nlmsg_seq, nl->seq);
	      continue;
	    }
	  return h;
	}
      if (nl->last_size)
	log(L_WARN "nl_get_reply: Found packet remnant of size %d", nl->last_size);
      nl->last_hdr = NULL;
    }
}

static struct rate_limit rl_netlink_err;

static int
nl_error(struct nlmsghdr *h)
{
  struct nlmsgerr *e;
  int ec;

  if (h->nlmsg_len < NLMSG_LENGTH(sizeof(struct nlmsgerr)))
    {
      log(L_WARN "Netlink: Truncated error message received");
      return ENOBUFS;
    }
  e = (struct nlmsgerr *) NLMSG_DATA(h);
  ec = -e->error;
  if (ec)
    log_rl(&rl_netlink_err, L_WARN "Netlink: %s", strerror(ec));
  return ec;
}

static struct nlmsghdr *
nl_get_scan(void)
{
  struct nlmsghdr *h = nl_get_reply(&nl_scan);

  if (h->nlmsg_type == NLMSG_DONE)
    return NULL;
  if (h->nlmsg_type == NLMSG_ERROR)
    {
      nl_error(h);
      return NULL;
    }
  return h;
}

static int
nl_exchange(struct nlmsghdr *pkt)
{
  struct nlmsghdr *h;

  nl_send(&nl_req, pkt);
  for(;;)
    {
      h = nl_get_reply(&nl_req);
      if (h->nlmsg_type == NLMSG_ERROR)
	break;
      log(L_WARN "nl_exchange: Unexpected reply received");
    }
  return nl_error(h);
}

/*
 *	Netlink attributes
 */

static int nl_attr_len;

static void *
nl_checkin(struct nlmsghdr *h, int lsize)
{
  nl_attr_len = h->nlmsg_len - NLMSG_LENGTH(lsize);
  if (nl_attr_len < 0)
    {
      log(L_ERR "nl_checkin: underrun by %d bytes", -nl_attr_len);
      return NULL;
    }
  return NLMSG_DATA(h);
}

static int
nl_parse_attrs(struct rtattr *a, struct rtattr **k, int ksize)
{
  int max = ksize / sizeof(struct rtattr *);
  bzero(k, ksize);
  while (RTA_OK(a, nl_attr_len))
    {
      if (a->rta_type < max)
	k[a->rta_type] = a;
      a = RTA_NEXT(a, nl_attr_len);
    }
  if (nl_attr_len)
    {
      log(L_ERR "nl_parse_attrs: remnant of size %d", nl_attr_len);
      return 0;
    }
  else
    return 1;
}

static void
nl_add_attr_u32(struct nlmsghdr *h, unsigned maxsize, int code, u32 data)
{
  unsigned len = RTA_LENGTH(4);
  struct rtattr *a;

  if (NLMSG_ALIGN(h->nlmsg_len) + len > maxsize)
    bug("nl_add_attr32: packet buffer overflow");
  a = (struct rtattr *)((char *)h + NLMSG_ALIGN(h->nlmsg_len));
  a->rta_type = code;
  a->rta_len = len;
  memcpy(RTA_DATA(a), &data, 4);
  h->nlmsg_len = NLMSG_ALIGN(h->nlmsg_len) + len;
}

static void
nl_add_attr_ipa(struct nlmsghdr *h, unsigned maxsize, int code, ip_addr ipa)
{
  unsigned len = RTA_LENGTH(sizeof(ipa));
  struct rtattr *a;

  if (NLMSG_ALIGN(h->nlmsg_len) + len > maxsize)
    bug("nl_add_attr_ipa: packet buffer overflow");
  a = (struct rtattr *)((char *)h + NLMSG_ALIGN(h->nlmsg_len));
  a->rta_type = code;
  a->rta_len = len;
  ipa_hton(ipa);
  memcpy(RTA_DATA(a), &ipa, sizeof(ipa));
  h->nlmsg_len = NLMSG_ALIGN(h->nlmsg_len) + len;
}

/*
 *	Scanning of interfaces
 */

static void
nl_parse_link(struct nlmsghdr *h, int scan)
{
  struct ifinfomsg *i;
  struct rtattr *a[IFLA_WIRELESS+1];
  int new = h->nlmsg_type == RTM_NEWLINK;
  struct iface f;
  struct iface *ifi;
  char *name;
  u32 mtu;
  unsigned int fl;

  if (!(i = nl_checkin(h, sizeof(*i))) || !nl_parse_attrs(IFLA_RTA(i), a, sizeof(a)))
    return;
  if (!a[IFLA_IFNAME] || RTA_PAYLOAD(a[IFLA_IFNAME]) < 2 ||
      !a[IFLA_MTU] || RTA_PAYLOAD(a[IFLA_MTU]) != 4)
    {
      if (scan || !a[IFLA_WIRELESS])
        log(L_ERR "nl_parse_link: Malformed message received");
      return;
    }
  name = RTA_DATA(a[IFLA_IFNAME]);
  memcpy(&mtu, RTA_DATA(a[IFLA_MTU]), sizeof(u32));

  ifi = if_find_by_index(i->ifi_index);
  if (!new)
    {
      DBG("KIF: IF%d(%s) goes down\n", i->ifi_index, name);
      if (ifi && !scan)
	{
	  memcpy(&f, ifi, sizeof(struct iface));
	  f.flags |= IF_ADMIN_DOWN;
	  if_update(&f);
	}
    }
  else
    {
      DBG("KIF: IF%d(%s) goes up (mtu=%d,flg=%x)\n", i->ifi_index, name, mtu, i->ifi_flags);
      if (ifi)
	memcpy(&f, ifi, sizeof(f));
      else
	{
	  bzero(&f, sizeof(f));
	  f.index = i->ifi_index;
	}
      strncpy(f.name, RTA_DATA(a[IFLA_IFNAME]), sizeof(f.name)-1);
      f.mtu = mtu;
      f.flags = 0;
      fl = i->ifi_flags;
      if (fl & IFF_UP)
	f.flags |= IF_LINK_UP;
      if (fl & IFF_LOOPBACK)		/* Loopback */
	f.flags |= IF_MULTIACCESS | IF_LOOPBACK | IF_IGNORE;
      else if (fl & IFF_POINTOPOINT)	/* PtP */
	f.flags |= IF_MULTICAST;
      else if (fl & IFF_BROADCAST)	/* Broadcast */
	f.flags |= IF_MULTIACCESS | IF_BROADCAST | IF_MULTICAST;
      else
	f.flags |= IF_MULTIACCESS;	/* NBMA */
      if_update(&f);
    }
}

static void
nl_parse_addr(struct nlmsghdr *h)
{
  struct ifaddrmsg *i;
  struct rtattr *a[IFA_ANYCAST+1];
  int new = h->nlmsg_type == RTM_NEWADDR;
  struct ifa ifa;
  struct iface *ifi;
  int scope;

  if (!(i = nl_checkin(h, sizeof(*i))) || !nl_parse_attrs(IFA_RTA(i), a, sizeof(a)))
    return;
  if (i->ifa_family != BIRD_AF)
    return;
  if (!a[IFA_ADDRESS] || RTA_PAYLOAD(a[IFA_ADDRESS]) != sizeof(ip_addr)
#ifdef IPV6
      || a[IFA_LOCAL] && RTA_PAYLOAD(a[IFA_LOCAL]) != sizeof(ip_addr)
#else
      || !a[IFA_LOCAL] || RTA_PAYLOAD(a[IFA_LOCAL]) != sizeof(ip_addr)
      || (a[IFA_BROADCAST] && RTA_PAYLOAD(a[IFA_BROADCAST]) != sizeof(ip_addr))
#endif
      )
    {
      log(L_ERR "nl_parse_addr: Malformed message received");
      return;
    }

  ifi = if_find_by_index(i->ifa_index);
  if (!ifi)
    {
      log(L_ERR "KIF: Received address message for unknown interface %d", i->ifa_index);
      return;
    }

  bzero(&ifa, sizeof(ifa));
  ifa.iface = ifi;
  if (i->ifa_flags & IFA_F_SECONDARY)
    ifa.flags |= IA_SECONDARY;

  /* IFA_LOCAL can be unset for IPv6 interfaces */
  memcpy(&ifa.ip, RTA_DATA(a[IFA_LOCAL] ? : a[IFA_ADDRESS]), sizeof(ifa.ip));
  ipa_ntoh(ifa.ip);
  ifa.pxlen = i->ifa_prefixlen;
  if (i->ifa_prefixlen > BITS_PER_IP_ADDRESS ||
      i->ifa_prefixlen == BITS_PER_IP_ADDRESS - 1)
    {
      log(L_ERR "KIF: Invalid prefix length for interface %s: %d", ifi->name, i->ifa_prefixlen);
      new = 0;
    }
  if (i->ifa_prefixlen == BITS_PER_IP_ADDRESS)
    {
      ifa.flags |= IA_UNNUMBERED;
      memcpy(&ifa.opposite, RTA_DATA(a[IFA_ADDRESS]), sizeof(ifa.opposite));
      ipa_ntoh(ifa.opposite);
      ifa.prefix = ifa.brd = ifa.opposite;
    }
  else
    {
      ip_addr netmask = ipa_mkmask(ifa.pxlen);
      ifa.prefix = ipa_and(ifa.ip, netmask);
      ifa.brd = ipa_or(ifa.ip, ipa_not(netmask));
#ifndef IPV6
      if (i->ifa_prefixlen == BITS_PER_IP_ADDRESS - 2)
	ifa.opposite = ipa_opposite(ifa.ip, i->ifa_prefixlen);
      if ((ifi->flags & IF_BROADCAST) && a[IFA_BROADCAST])
	{
	  ip_addr xbrd;
	  memcpy(&xbrd, RTA_DATA(a[IFA_BROADCAST]), sizeof(xbrd));
	  ipa_ntoh(xbrd);
	  if (ipa_equal(xbrd, ifa.prefix) || ipa_equal(xbrd, ifa.brd))
	    ifa.brd = xbrd;
	  else if (ifi->flags & IF_TMP_DOWN) /* Complain only during the first scan */
	    log(L_ERR "KIF: Invalid broadcast address %I for %s", xbrd, ifi->name);
	}
#endif
    }

  scope = ipa_classify(ifa.ip);
  if (scope < 0)
    {
      log(L_ERR "KIF: Invalid interface address %I for %s", ifa.ip, ifi->name);
      return;
    }
  ifa.scope = scope & IADDR_SCOPE_MASK;

  DBG("KIF: IF%d(%s): %s IPA %I, flg %x, net %I/%d, brd %I, opp %I\n",
      ifi->index, ifi->name,
      new ? "added" : "removed",
      ifa.ip, ifa.flags, ifa.prefix, ifa.pxlen, ifa.brd, ifa.opposite);
  if (new)
    ifa_update(&ifa);
  else
    ifa_delete(&ifa);
}

void
krt_if_scan(struct kif_proto *p UNUSED)
{
  struct nlmsghdr *h;

  if_start_update();

  nl_request_dump(RTM_GETLINK);
  while (h = nl_get_scan())
    if (h->nlmsg_type == RTM_NEWLINK || h->nlmsg_type == RTM_DELLINK)
      nl_parse_link(h, 1);
    else
      log(L_DEBUG "nl_scan_ifaces: Unknown packet received (type=%d)", h->nlmsg_type);

  nl_request_dump(RTM_GETADDR);
  while (h = nl_get_scan())
    if (h->nlmsg_type == RTM_NEWADDR || h->nlmsg_type == RTM_DELADDR)
      nl_parse_addr(h);
    else
      log(L_DEBUG "nl_scan_ifaces: Unknown packet received (type=%d)", h->nlmsg_type);

  if_end_update();
}

/*
 *	Routes
 */

static struct krt_proto *nl_table_map[NL_NUM_TABLES];

int
krt_capable(rte *e)
{
  rta *a = e->attrs;

  if (a->cast != RTC_UNICAST
#if 0
      && a->cast != RTC_ANYCAST
#endif
      )
    return 0;
  if (a->source == RTS_DEVICE)	/* Kernel takes care of device routes itself */
    return 0;
  switch (a->dest)
    {
    case RTD_ROUTER:
      if (ipa_has_link_scope(a->gw) && (a->iface == NULL))
	return 0;

    case RTD_DEVICE:
    case RTD_BLACKHOLE:
    case RTD_UNREACHABLE:
    case RTD_PROHIBIT:
      break;
    default:
      return 0;
    }
  return 1;
}

static void
nl_send_route(struct krt_proto *p, rte *e, int new)
{
  net *net = e->net;
  rta *a = e->attrs;
  struct {
    struct nlmsghdr h;
    struct rtmsg r;
    char buf[128];
  } r;

  DBG("nl_send_route(%I/%d,new=%d)\n", net->n.prefix, net->n.pxlen, new);

  bzero(&r.h, sizeof(r.h));
  bzero(&r.r, sizeof(r.r));
  r.h.nlmsg_type = new ? RTM_NEWROUTE : RTM_DELROUTE;
  r.h.nlmsg_len = NLMSG_LENGTH(sizeof(struct rtmsg));
  r.h.nlmsg_flags = NLM_F_REQUEST | NLM_F_ACK | (new ? NLM_F_CREATE|NLM_F_EXCL : 0);

  r.r.rtm_family = BIRD_AF;
  r.r.rtm_dst_len = net->n.pxlen;
  r.r.rtm_tos = 0;
  r.r.rtm_table = KRT_CF->scan.table_id;
  r.r.rtm_protocol = RTPROT_BIRD;
  r.r.rtm_scope = RT_SCOPE_UNIVERSE;
  nl_add_attr_ipa(&r.h, sizeof(r), RTA_DST, net->n.prefix);
  switch (a->dest)
    {
    case RTD_ROUTER:
      r.r.rtm_type = RTN_UNICAST;
      nl_add_attr_ipa(&r.h, sizeof(r), RTA_GATEWAY, a->gw);

      /* a->iface != NULL checked in krt_capable() */
      if (ipa_has_link_scope(a->gw))
	nl_add_attr_u32(&r.h, sizeof(r), RTA_OIF, a->iface->index);

      break;
    case RTD_DEVICE:
      if (!a->iface)
	return;
      r.r.rtm_type = RTN_UNICAST;
      nl_add_attr_u32(&r.h, sizeof(r), RTA_OIF, a->iface->index);
      break;
    case RTD_BLACKHOLE:
      r.r.rtm_type = RTN_BLACKHOLE;
      break;
    case RTD_UNREACHABLE:
      r.r.rtm_type = RTN_UNREACHABLE;
      break;
    case RTD_PROHIBIT:
      r.r.rtm_type = RTN_PROHIBIT;
      break;
    default:
      bug("krt_capable inconsistent with nl_send_route");
    }

  nl_exchange(&r.h);
}

void
krt_set_notify(struct krt_proto *p, net *n UNUSED, rte *new, rte *old)
{
  if (old)
    nl_send_route(p, old, 0);

  if (new)
    nl_send_route(p, new, 1);
}

static struct iface *
krt_temp_iface(struct krt_proto *p, unsigned index)
{
  struct iface *i, *j;

  WALK_LIST(i, p->scan.temp_ifs)
    if (i->index == index)
      return i;
  i = mb_allocz(p->p.pool, sizeof(struct iface));
  if (j = if_find_by_index(index))
    strcpy(i->name, j->name);
  else
    strcpy(i->name, "?");
  i->index = index;
  add_tail(&p->scan.temp_ifs, &i->n);
  return i;
}

static void
nl_parse_route(struct nlmsghdr *h, int scan)
{
  struct krt_proto *p;
  struct rtmsg *i;
  struct rtattr *a[RTA_CACHEINFO+1];
  int new = h->nlmsg_type == RTM_NEWROUTE;
  ip_addr dst;
  rta ra;
  rte *e;
  net *net;
  u32 oif;
  int src;

  if (!(i = nl_checkin(h, sizeof(*i))) || !nl_parse_attrs(RTM_RTA(i), a, sizeof(a)))
    return;
  if (i->rtm_family != BIRD_AF)
    return;
  if ((a[RTA_DST] && RTA_PAYLOAD(a[RTA_DST]) != sizeof(ip_addr)) ||
      (a[RTA_OIF] && RTA_PAYLOAD(a[RTA_OIF]) != 4) ||
      (a[RTA_PRIORITY] && RTA_PAYLOAD(a[RTA_PRIORITY]) != 4) ||
#ifdef IPV6
      (a[RTA_IIF] && RTA_PAYLOAD(a[RTA_IIF]) != 4) ||
#endif
      (a[RTA_GATEWAY] && RTA_PAYLOAD(a[RTA_GATEWAY]) != sizeof(ip_addr)))
    {
      log(L_ERR "nl_parse_route: Malformed message received");
      return;
    }

  p = nl_table_map[i->rtm_table];	/* Do we know this table? */
  if (!p)
    return;

#ifdef IPV6
  if (a[RTA_IIF])
    {
      DBG("KRT: Ignoring route with IIF set\n");
      return;
    }
#else
  if (i->rtm_tos != 0)			/* We don't support TOS */
    {
      DBG("KRT: Ignoring route with TOS %02x\n", i->rtm_tos);
      return;
    }
#endif

  if (scan && !new)
    {
      DBG("KRT: Ignoring route deletion\n");
      return;
    }

  if (a[RTA_DST])
    {
      memcpy(&dst, RTA_DATA(a[RTA_DST]), sizeof(dst));
      ipa_ntoh(dst);
    }
  else
    dst = IPA_NONE;
  if (a[RTA_OIF])
    memcpy(&oif, RTA_DATA(a[RTA_OIF]), sizeof(oif));
  else
    oif = ~0;

  DBG("Got %I/%d, type=%d, oif=%d, table=%d, prid=%d, proto=%s\n", dst, i->rtm_dst_len, i->rtm_type, oif, i->rtm_table, i->rtm_protocol, p->p.name);

  switch (i->rtm_protocol)
    {
    case RTPROT_REDIRECT:
      src = KRT_SRC_REDIRECT;
      break;
    case RTPROT_KERNEL:
      DBG("Route originated in kernel, ignoring\n");
      return;
    case RTPROT_BIRD:
#ifdef IPV6
    case RTPROT_BOOT:
      /* Current Linux kernels don't remember rtm_protocol for IPv6 routes and supply RTPROT_BOOT instead */
#endif
      if (!scan)
	{
	  DBG("Echo of our own route, ignoring\n");
	  return;
	}
      src = KRT_SRC_BIRD;
      break;
    default:
      src = KRT_SRC_ALIEN;
    }

  net = net_get(p->p.table, dst, i->rtm_dst_len);
  ra.proto = &p->p;
  ra.source = RTS_INHERIT;
  ra.scope = SCOPE_UNIVERSE;
  ra.cast = RTC_UNICAST;
  ra.flags = ra.aflags = 0;
  ra.from = IPA_NONE;
  ra.gw = IPA_NONE;
  ra.iface = NULL;
  ra.eattrs = NULL;

  switch (i->rtm_type)
    {
    case RTN_UNICAST:
      if (oif == ~0U)
	{
	  log(L_ERR "KRT: Mysterious route with no OIF (%I/%d)", net->n.prefix, net->n.pxlen);
	  return;
	}
      if (a[RTA_GATEWAY])
	{
	  struct iface *ifa = if_find_by_index(oif);
	  neighbor *ng;
	  ra.dest = RTD_ROUTER;
	  memcpy(&ra.gw, RTA_DATA(a[RTA_GATEWAY]), sizeof(ra.gw));
	  ipa_ntoh(ra.gw);
<<<<<<< HEAD
	  ng = neigh_find2(&p->p, &ra.gw, ifa, 0);
	  if (ng && ng->scope)
	  {
	    if (ng->iface != ifa)
	      log(L_WARN "KRT: Route with unexpected iface for %I/%d", net->n.prefix, net->n.pxlen);
	    ra.iface = ng->iface;
	  }
	  else
	  {
	    log(L_WARN "Kernel told us to use non-neighbor %I for %I/%d", ra.gw, net->n.prefix, net->n.pxlen);
	    return;
	  }
=======

	  if (i->rtm_flags & RTNH_F_ONLINK)
	    {
	      /* route with 'onlink' attribute */
	      ra.iface = if_find_by_index(oif);
	      if (ra.iface == NULL)
		{
		  log(L_WARN "Kernel told us to use unknown interface %u for %I/%d",
		      oif, net->n.prefix, net->n.pxlen);
		  return;
		}
	    }
	  else
	    {
	      /* standard route */
	      ng = neigh_find(&p->p, &ra.gw, 0);
	      if (ng && ng->scope)
		ra.iface = ng->iface;
	      else
		{
		  log(L_WARN "Kernel told us to use non-neighbor %I for %I/%d", ra.gw, net->n.prefix, net->n.pxlen);
		  return;
		}
	    }
>>>>>>> b7c0e93e
	}
      else
	{
	  ra.dest = RTD_DEVICE;
	  ra.iface = krt_temp_iface(p, oif);
	}
      break;
    case RTN_BLACKHOLE:
      ra.dest = RTD_BLACKHOLE;
      break;
    case RTN_UNREACHABLE:
      ra.dest = RTD_UNREACHABLE;
      break;
    case RTN_PROHIBIT:
      ra.dest = RTD_PROHIBIT;
      break;
    /* FIXME: What about RTN_THROW? */
    default:
      DBG("KRT: Ignoring route with type=%d\n", i->rtm_type);
      return;
    }

  if (i->rtm_scope != RT_SCOPE_UNIVERSE)
    {
      DBG("KRT: Ignoring route with scope=%d\n", i->rtm_scope);
      return;
    }

  e = rte_get_temp(&ra);
  e->net = net;
  e->u.krt.src = src;
  e->u.krt.proto = i->rtm_protocol;
  e->u.krt.type = i->rtm_type;
  if (a[RTA_PRIORITY])
    memcpy(&e->u.krt.metric, RTA_DATA(a[RTA_PRIORITY]), sizeof(e->u.krt.metric));
  else
    e->u.krt.metric = 0;
  if (scan)
    krt_got_route(p, e);
  else
    krt_got_route_async(p, e, new);
}

void
krt_scan_fire(struct krt_proto *p UNUSED)	/* CONFIG_ALL_TABLES_AT_ONCE => p is NULL */
{
  struct nlmsghdr *h;

  nl_request_dump(RTM_GETROUTE);
  while (h = nl_get_scan())
    if (h->nlmsg_type == RTM_NEWROUTE || h->nlmsg_type == RTM_DELROUTE)
      nl_parse_route(h, 1);
    else
      log(L_DEBUG "nl_scan_fire: Unknown packet received (type=%d)", h->nlmsg_type);
}

/*
 *	Asynchronous Netlink interface
 */

static sock *nl_async_sk;		/* BIRD socket for asynchronous notifications */
static byte *nl_async_rx_buffer;	/* Receive buffer */

static void
nl_async_msg(struct nlmsghdr *h)
{
  switch (h->nlmsg_type)
    {
    case RTM_NEWROUTE:
    case RTM_DELROUTE:
      DBG("KRT: Received async route notification (%d)\n", h->nlmsg_type);
      nl_parse_route(h, 0);
      break;
    case RTM_NEWLINK:
    case RTM_DELLINK:
      DBG("KRT: Received async link notification (%d)\n", h->nlmsg_type);
      nl_parse_link(h, 0);
      break;
    case RTM_NEWADDR:
    case RTM_DELADDR:
      DBG("KRT: Received async address notification (%d)\n", h->nlmsg_type);
      nl_parse_addr(h);
      break;
    default:
      DBG("KRT: Received unknown async notification (%d)\n", h->nlmsg_type);
    }
}

static int
nl_async_hook(sock *sk, int size UNUSED)
{
  struct iovec iov = { nl_async_rx_buffer, NL_RX_SIZE };
  struct sockaddr_nl sa;
  struct msghdr m = { (struct sockaddr *) &sa, sizeof(sa), &iov, 1, NULL, 0, 0 };
  struct nlmsghdr *h;
  int x;
  unsigned int len;

  x = recvmsg(sk->fd, &m, 0);
  if (x < 0)
    {
      if (errno == ENOBUFS)
	{
	  /*
	   *  Netlink reports some packets have been thrown away.
	   *  One day we might react to it by asking for route table
	   *  scan in near future.
	   */
	  return 1;	/* More data are likely to be ready */
	}
      else if (errno != EWOULDBLOCK)
	log(L_ERR "Netlink recvmsg: %m");
      return 0;
    }
  if (sa.nl_pid)		/* It isn't from the kernel */
    {
      DBG("Non-kernel packet\n");
      return 1;
    }
  h = (void *) nl_async_rx_buffer;
  len = x;
  if (m.msg_flags & MSG_TRUNC)
    {
      log(L_WARN "Netlink got truncated asynchronous message");
      return 1;
    }
  while (NLMSG_OK(h, len))
    {
      nl_async_msg(h);
      h = NLMSG_NEXT(h, len);
    }
  if (len)
    log(L_WARN "nl_async_hook: Found packet remnant of size %d", len);
  return 1;
}

static void
nl_open_async(void)
{
  sock *sk;
  struct sockaddr_nl sa;
  int fd;
  static int nl_open_tried = 0;

  if (nl_open_tried)
    return;
  nl_open_tried = 1;

  DBG("KRT: Opening async netlink socket\n");

  fd = socket(PF_NETLINK, SOCK_RAW, NETLINK_ROUTE);
  if (fd < 0)
    {
      log(L_ERR "Unable to open asynchronous rtnetlink socket: %m");
      return;
    }

  bzero(&sa, sizeof(sa));
  sa.nl_family = AF_NETLINK;
#ifdef IPV6
  sa.nl_groups = RTMGRP_LINK | RTMGRP_IPV6_IFADDR | RTMGRP_IPV6_ROUTE;
#else
  sa.nl_groups = RTMGRP_LINK | RTMGRP_IPV4_IFADDR | RTMGRP_IPV4_ROUTE;
#endif
  if (bind(fd, (struct sockaddr *) &sa, sizeof(sa)) < 0)
    {
      log(L_ERR "Unable to bind asynchronous rtnetlink socket: %m");
      return;
    }

  sk = nl_async_sk = sk_new(krt_pool);
  sk->type = SK_MAGIC;
  sk->rx_hook = nl_async_hook;
  sk->fd = fd;
  if (sk_open(sk))
    bug("Netlink: sk_open failed");

  if (!nl_async_rx_buffer)
    nl_async_rx_buffer = xmalloc(NL_RX_SIZE);
}

/*
 *	Interface to the UNIX krt module
 */

static u8 nl_cf_table[(NL_NUM_TABLES+7) / 8];

void
krt_scan_preconfig(struct config *c UNUSED)
{
  bzero(&nl_cf_table, sizeof(nl_cf_table));
}

void
krt_scan_postconfig(struct krt_config *x)
{
  int id = x->scan.table_id;

  if (nl_cf_table[id/8] & (1 << (id%8)))
    cf_error("Multiple kernel syncers defined for table #%d", id);
  nl_cf_table[id/8] |= (1 << (id%8));
}

void
krt_scan_construct(struct krt_config *x)
{
#ifndef IPV6
  x->scan.table_id = RT_TABLE_MAIN;
#else
  x->scan.table_id = 254;
#endif
}

void
krt_scan_start(struct krt_proto *p, int first)
{
  init_list(&p->scan.temp_ifs);
  nl_table_map[KRT_CF->scan.table_id] = p;
  if (first)
    {
      nl_open();
      nl_open_async();
    }
}

void
krt_scan_shutdown(struct krt_proto *p UNUSED, int last UNUSED)
{
}

void
krt_if_start(struct kif_proto *p UNUSED)
{
  nl_open();
  nl_open_async();
}<|MERGE_RESOLUTION|>--- conflicted
+++ resolved
@@ -691,20 +691,6 @@
 	  ra.dest = RTD_ROUTER;
 	  memcpy(&ra.gw, RTA_DATA(a[RTA_GATEWAY]), sizeof(ra.gw));
 	  ipa_ntoh(ra.gw);
-<<<<<<< HEAD
-	  ng = neigh_find2(&p->p, &ra.gw, ifa, 0);
-	  if (ng && ng->scope)
-	  {
-	    if (ng->iface != ifa)
-	      log(L_WARN "KRT: Route with unexpected iface for %I/%d", net->n.prefix, net->n.pxlen);
-	    ra.iface = ng->iface;
-	  }
-	  else
-	  {
-	    log(L_WARN "Kernel told us to use non-neighbor %I for %I/%d", ra.gw, net->n.prefix, net->n.pxlen);
-	    return;
-	  }
-=======
 
 	  if (i->rtm_flags & RTNH_F_ONLINK)
 	    {
@@ -719,17 +705,20 @@
 	    }
 	  else
 	    {
-	      /* standard route */
-	      ng = neigh_find(&p->p, &ra.gw, 0);
+	      ng = neigh_find2(&p->p, &ra.gw, ifa, 0);
 	      if (ng && ng->scope)
-		ra.iface = ng->iface;
+		{
+		  if (ng->iface != ifa)
+		    log(L_WARN "KRT: Route with unexpected iface for %I/%d", net->n.prefix, net->n.pxlen);
+		  ra.iface = ng->iface;
+		}
 	      else
 		{
 		  log(L_WARN "Kernel told us to use non-neighbor %I for %I/%d", ra.gw, net->n.prefix, net->n.pxlen);
 		  return;
 		}
+
 	    }
->>>>>>> b7c0e93e
 	}
       else
 	{
