--- conflicted
+++ resolved
@@ -68,7 +68,7 @@
 
       DBG("dev_if_notify: %s:%I going up\n", ad->iface->name, ad->ip);
 
-      if (P->check_link && !(ad->iface->flags & IF_LINK_UP))
+      if (cf->check_link && !(ad->iface->flags & IF_LINK_UP))
 	return;
 
       /* Use iface ID as local source ID */
@@ -119,15 +119,10 @@
   proto_configure_channel(P, &p->ip4_channel, proto_cf_find_channel(CF, NET_IP4));
   proto_configure_channel(P, &p->ip6_channel, proto_cf_find_channel(CF, NET_IP6));
 
+  P->if_notify = dev_if_notify;
   P->ifa_notify = dev_ifa_notify;
 
-<<<<<<< HEAD
   return P;
-=======
-  p->if_notify = dev_if_notify;
-  p->ifa_notify = dev_ifa_notify;
-  return p;
->>>>>>> 8e433d6a
 }
 
 static int
@@ -137,19 +132,15 @@
   struct rt_dev_config *o = (void *) P->cf;
   struct rt_dev_config *n = (void *) CF;
 
-  if (!iface_patts_equal(&o->iface_list, &n->iface_list, NULL))
+  if (!iface_patts_equal(&o->iface_list, &n->iface_list, NULL) ||
+      (o->check_link != n->check_link))
     return 0;
 
   return
     proto_configure_channel(P, &p->ip4_channel, proto_cf_find_channel(CF, NET_IP4)) &&
     proto_configure_channel(P, &p->ip6_channel, proto_cf_find_channel(CF, NET_IP6));
 
-<<<<<<< HEAD
   return 1;
-=======
-  return iface_patts_equal(&o->iface_list, &n->iface_list, NULL) &&
-    (o->check_link == n->check_link);
->>>>>>> 8e433d6a
 }
 
 static void
