/*
 *	BIRD -- Core Configuration
 *
 *	(c) 1998--2000 Martin Mares <mj@ucw.cz>
 *      (c) 2004       Ondrej Filip <feela@network.cz>
 *
 *	Can be freely distributed and used under the terms of the GNU GPL.
 */

CF_HDR

#include "nest/rt-dev.h"
#include "nest/password.h"
#include "nest/cmds.h"
#include "lib/lists.h"

CF_DEFINES

static struct proto_config *this_proto;
static struct iface_patt *this_ipatt;
static struct iface_patt_node *this_ipn;
static struct roa_table_config *this_roa_table;
static list *this_p_list;
static struct password_item *this_p_item;
static int password_id;

static inline void
reset_passwords(void)
{
  this_p_list = NULL;
}

static inline list *
get_passwords(void)
{
  list *rv = this_p_list;
  this_p_list = NULL;
  return rv;
}

#define DIRECT_CFG ((struct rt_dev_config *) this_proto)

CF_DECLS

CF_KEYWORDS(ROUTER, ID, PROTOCOL, TEMPLATE, PREFERENCE, DISABLED, DEBUG, ALL, OFF, DIRECT)
CF_KEYWORDS(INTERFACE, IMPORT, EXPORT, FILTER, NONE, TABLE, STATES, ROUTES, FILTERS)
<<<<<<< HEAD
CF_KEYWORDS(IPV4, IPVX, VPN4, VPN6, MPLS)
CF_KEYWORDS(LIMIT, ACTION, WARN, BLOCK, RESTART, DISABLE, KEEP, FILTERED)
=======
CF_KEYWORDS(RECEIVE, LIMIT, ACTION, WARN, BLOCK, RESTART, DISABLE, KEEP, FILTERED)
>>>>>>> 13d4dd13
CF_KEYWORDS(PASSWORD, FROM, PASSIVE, TO, ID, EVENTS, PACKETS, PROTOCOLS, INTERFACES)
CF_KEYWORDS(PRIMARY, STATS, COUNT, FOR, COMMANDS, PREEXPORT, GENERATE, ROA, AS, MAX, FLUSH)
CF_KEYWORDS(LISTEN, BGP, V6ONLY, DUAL, ADDRESS, PORT, PASSWORDS, DESCRIPTION, SORTED)
CF_KEYWORDS(RELOAD, IN, OUT, MRTDUMP, MESSAGES, RESTRICT, MEMORY, IGP_METRIC)

CF_ENUM(T_ENUM_RTS, RTS_, DUMMY, STATIC, INHERIT, DEVICE, STATIC_DEVICE, REDIRECT,
	RIP, OSPF, OSPF_IA, OSPF_EXT1, OSPF_EXT2, BGP, PIPE)
CF_ENUM(T_ENUM_SCOPE, SCOPE_, HOST, LINK, SITE, ORGANIZATION, UNIVERSE, UNDEFINED)
CF_ENUM(T_ENUM_RTC, RTC_, UNICAST, BROADCAST, MULTICAST, ANYCAST)
CF_ENUM(T_ENUM_RTD, RTD_, ROUTER, DEVICE, BLACKHOLE, UNREACHABLE, PROHIBIT, MULTIPATH)
CF_ENUM(T_ENUM_ROA, ROA_, UNKNOWN, VALID, INVALID)

%type <i32> idval
%type <f> imexport
%type <r> rtable
%type <s> optsym
%type <ra> r_args
%type <ro> roa_args
%type <rot> roa_table_arg
%type <sd> sym_args
%type <i> proto_start echo_mask echo_size debug_mask debug_list debug_flag mrtdump_mask mrtdump_list mrtdump_flag export_or_preexport roa_mode limit_action table_type table_sorted
%type <ps> proto_patt proto_patt2
%type <g> limit_spec

CF_GRAMMAR

/* Setting of router ID */

CF_ADDTO(conf, rtrid)

rtrid: 
   ROUTER ID idval ';' { new_config->router_id = $3; }
 | ROUTER ID FROM iface_patt ';' { new_config->router_id_from = this_ipatt; }
 ;

idval:
   NUM { $$ = $1; }
 | IP4 { $$ = ip4_to_u32($1);  }
 ;


CF_ADDTO(conf, listen)

listen: LISTEN BGP listen_opts ';' ;

listen_opts:
   /* Nothing */
 | listen_opts listen_opt
 ;

listen_opt: 
   ADDRESS ipa { new_config->listen_bgp_addr = $2; }
 | PORT expr { new_config->listen_bgp_port = $2; }
 | V6ONLY { new_config->listen_bgp_flags = 0; }
 | DUAL { new_config->listen_bgp_flags = 1; }
 ;


/* Creation of routing tables */

CF_ADDTO(conf, table)

table_sorted:
          { $$ = 0; }
 | SORTED { $$ = 1; }
 ;

table_type:
   /* empty */ { $$ = RT_IP; }
 | IPV4 { $$ = RT_IPV4; }
 | IPVX { $$ = RT_IPV6; } /* XXXX */
 | VPN4 { $$ = RT_VPN4; }
 | VPN6 { $$ = RT_VPN6; }
 | MPLS { $$ = RT_MPLS; }
 ;

table: table_type TABLE SYM table_sorted {
   struct rtable_config *cf;
   cf = rt_new_table($3, $1);
   cf->sorted = $4;
   }
 ;

CF_ADDTO(conf, roa_table)

roa_table_start: ROA TABLE SYM {
  this_roa_table = roa_new_table_config($3);
};

roa_table_opts:
   /* empty */
 | roa_table_opts ROA prefix MAX NUM AS NUM ';' {
     roa_add_item_config(this_roa_table, $3.addr, $3.len, $5, $7);
   }
 ;

roa_table:
   roa_table_start
 | roa_table_start '{' roa_table_opts '}'
 ;

/* Definition of protocols */

CF_ADDTO(conf, proto)

proto_start:
   PROTOCOL { $$ = SYM_PROTO; }
 | TEMPLATE { $$ = SYM_TEMPLATE; }
 ;

proto_name:
   /* EMPTY */ {
     struct symbol *s = cf_default_name(this_proto->protocol->template, &this_proto->protocol->name_counter);
     s->class = this_proto->class;
     s->def = this_proto;
     this_proto->name = s->name;
     }
 | SYM {
     cf_define_symbol($1, this_proto->class, this_proto);
     this_proto->name = $1->name;
   }
 | SYM FROM SYM {
     if (($3->class != SYM_TEMPLATE) && ($3->class != SYM_PROTO)) cf_error("Template or protocol name expected");

     cf_define_symbol($1, this_proto->class, this_proto);
     this_proto->name = $1->name;

     proto_copy_config(this_proto, $3->def);
   }
 ;

proto_item:
   /* EMPTY */
 | PREFERENCE expr {
     if ($2 < 0 || $2 > 0xFFFF) cf_error("Invalid preference");
     this_proto->preference = $2;
   }
 | DISABLED bool { this_proto->disabled = $2; }
 | DEBUG debug_mask { this_proto->debug = $2; }
 | MRTDUMP mrtdump_mask { this_proto->mrtdump = $2; }
 | IMPORT imexport { this_proto->in_filter = $2; }
 | EXPORT imexport { this_proto->out_filter = $2; }
 | RECEIVE LIMIT limit_spec { this_proto->rx_limit = $3; }
 | IMPORT LIMIT limit_spec { this_proto->in_limit = $3; }
 | EXPORT LIMIT limit_spec { this_proto->out_limit = $3; }
 | IMPORT KEEP FILTERED bool { this_proto->in_keep_filtered = $4; }
 | TABLE rtable {
     if (!rt_match($2->addr_type, this_proto->protocol->tables))
       cf_error("Incompatible table class");
     this_proto->table = $2;
   }
 | ROUTER ID idval { this_proto->router_id = $3; }
 | DESCRIPTION TEXT { this_proto->dsc = $2; }
 ;

imexport:
   FILTER filter { $$ = $2; }
 | where_filter
 | ALL { $$ = FILTER_ACCEPT; }
 | NONE { $$ = FILTER_REJECT; }
 ;

limit_action:
   /* default */ { $$ = PLA_DISABLE; }
 | ACTION WARN { $$ = PLA_WARN; }
 | ACTION BLOCK { $$ = PLA_BLOCK; }
 | ACTION RESTART { $$ = PLA_RESTART; }
 | ACTION DISABLE { $$ = PLA_DISABLE; }
 ;

limit_spec:
   expr limit_action {
     struct proto_limit *l = cfg_allocz(sizeof(struct proto_limit));
     l->limit = $1;
     l->action = $2;
     $$ = l;
   }
 ;

rtable:
   SYM {
     if ($1->class != SYM_TABLE) cf_error("Table name expected");
     $$ = $1->def;
   }
 ;

CF_ADDTO(conf, debug_default)

debug_default:
   DEBUG PROTOCOLS debug_mask { new_config->proto_default_debug = $3; }
 | DEBUG COMMANDS expr { new_config->cli_debug = $3; }
 ;

/* MRTDUMP PROTOCOLS is in systep/unix/config.Y */

/* Interface patterns */

iface_patt_node_init:
   /* EMPTY */ {
     struct iface_patt_node *ipn = cfg_allocz(sizeof(struct iface_patt_node));
     add_tail(&this_ipatt->ipn_list, NODE ipn);
     this_ipn = ipn;
   }
 ;

iface_patt_node_body:
   TEXT { this_ipn->pattern = $1; this_ipn->prefix = IPA_NONE; this_ipn->pxlen = 0; }
 | prefix_or_ipa { this_ipn->pattern = NULL; this_ipn->prefix = $1.addr; this_ipn->pxlen = $1.len; }
 | TEXT prefix_or_ipa { this_ipn->pattern = $1; this_ipn->prefix = $2.addr; this_ipn->pxlen = $2.len; }
 ;

iface_negate:
       { this_ipn->positive = 1; }
 | '-' { this_ipn->positive = 0; }
 ;

iface_patt_node:
   iface_patt_node_init iface_negate iface_patt_node_body 
 ;


iface_patt_list:
   iface_patt_node
 | iface_patt_list ',' iface_patt_node
 ;

iface_patt_init: {
   /* Generic this_ipatt init */
   this_ipatt = cfg_allocz(sizeof(struct iface_patt));
   init_list(&this_ipatt->ipn_list);
 }
 ;

iface_patt:
   iface_patt_init iface_patt_list
 ;


/* Direct device route protocol */

CF_ADDTO(proto, dev_proto '}')

dev_proto_start: proto_start DIRECT {
     this_proto = proto_config_new(&proto_device, sizeof(struct rt_dev_config), $1);
     init_list(&DIRECT_CFG->iface_list);
   }
 ;

dev_proto:
   dev_proto_start proto_name '{'
 | dev_proto proto_item ';'
 | dev_proto dev_iface_patt ';'
 ;

dev_iface_init:
   /* EMPTY */ {
     this_ipatt = cfg_allocz(sizeof(struct iface_patt));
     add_tail(&DIRECT_CFG->iface_list, NODE this_ipatt);
     init_list(&this_ipatt->ipn_list);
   }
 ;

dev_iface_patt:
   INTERFACE dev_iface_init iface_patt_list
 ;

/* Debug flags */

debug_mask:
   ALL { $$ = ~0; }
 | OFF { $$ = 0; }
 | '{' debug_list '}' { $$ = $2; }
 ;

debug_list:
   debug_flag
 | debug_list ',' debug_flag { $$ = $1 | $3; }
 ;

debug_flag:
   STATES	{ $$ = D_STATES; }
 | ROUTES	{ $$ = D_ROUTES; }
 | FILTERS	{ $$ = D_FILTERS; }
 | INTERFACES	{ $$ = D_IFACES; }
 | EVENTS	{ $$ = D_EVENTS; }
 | PACKETS	{ $$ = D_PACKETS; }
 ;

/* MRTDump flags */

mrtdump_mask:
   ALL { $$ = ~0; }
 | OFF { $$ = 0; }
 | '{' mrtdump_list '}' { $$ = $2; }
 ;

mrtdump_list:
   mrtdump_flag
 | mrtdump_list ',' mrtdump_flag { $$ = $1 | $3; }
 ;

mrtdump_flag:
   STATES	{ $$ = MD_STATES; }
 | MESSAGES	{ $$ = MD_MESSAGES; }
 ;

/* Password lists */

password_list:
   PASSWORDS '{' password_items '}'
 | password_item
;

password_items: 
    /* empty */
  | password_item ';' password_items
;

password_item:
    password_item_begin '{' password_item_params '}'
  | password_item_begin
;

password_item_begin:
   PASSWORD TEXT {
     if (!this_p_list) {
     	this_p_list = cfg_alloc(sizeof(list));
     	init_list(this_p_list);
        password_id = 1;
     }
     this_p_item = cfg_alloc(sizeof (struct password_item));
     this_p_item->password = $2;
     this_p_item->genfrom = 0;
     this_p_item->gento = TIME_INFINITY;
     this_p_item->accfrom = 0;
     this_p_item->accto = TIME_INFINITY;
     this_p_item->id = password_id++;
     add_tail(this_p_list, &this_p_item->n);
   }
;

password_item_params:
   /* empty */ { } 
 | GENERATE FROM datetime ';' password_item_params { this_p_item->genfrom = $3; }
 | GENERATE TO datetime ';' password_item_params { this_p_item->gento = $3; }
 | ACCEPT FROM datetime ';' password_item_params { this_p_item->accfrom = $3; }
 | ACCEPT TO datetime ';' password_item_params { this_p_item->accto = $3; }
 | ID expr ';' password_item_params { this_p_item->id = $2; if ($2 <= 0) cf_error("Password ID has to be greated than zero."); }
 ;



/* Core commands */
CF_CLI_HELP(SHOW, ..., [[Show status information]])

CF_CLI(SHOW STATUS,,, [[Show router status]])
{ cmd_show_status(); } ;

CF_CLI(SHOW MEMORY,,, [[Show memory usage]])
{ cmd_show_memory(); } ;

CF_CLI(SHOW PROTOCOLS, proto_patt2, [<protocol> | \"<pattern>\"], [[Show routing protocols]])
{ proto_apply_cmd($3, proto_cmd_show, 0, 0); } ;

CF_CLI(SHOW PROTOCOLS ALL, proto_patt2, [<protocol> | \"<pattern>\"], [[Show routing protocol details]])
{ proto_apply_cmd($4, proto_cmd_show, 0, 1); } ;

optsym:
   SYM
 | /* empty */ { $$ = NULL; }
 ;

CF_CLI(SHOW INTERFACES,,, [[Show network interfaces]])
{ if_show(); } ;

CF_CLI(SHOW INTERFACES SUMMARY,,, [[Show summary of network interfaces]])
{ if_show_summary(); } ;

CF_CLI_HELP(SHOW ROUTE, ..., [[Show routing table]])
CF_CLI(SHOW ROUTE, r_args, [[[<prefix>|for <prefix>|for <ip>] [table <t>] [filter <f>|where <cond>] [all] [primary] [filtered] [(export|preexport) <p>] [protocol <p>] [stats|count]]], [[Show routing table]])
{ rt_show($3); } ;

r_args:
   /* empty */ {
     $$ = cfg_allocz(sizeof(struct rt_show_data));
     $$->pxlen = 256;
     $$->filter = FILTER_ACCEPT;
     $$->table = config->master_rtc->table;
   }
 | r_args prefix {
     $$ = $1;
     if ($$->pxlen != 256) cf_error("Only one prefix expected");
     $$->prefix = $2.addr;
     $$->pxlen = $2.len;
   }
 | r_args FOR prefix_or_ipa {
     $$ = $1;
     if ($$->pxlen != 256) cf_error("Only one prefix expected");
     $$->prefix = $3.addr;
     $$->pxlen = $3.len;
     $$->show_for = 1;
   }
 | r_args TABLE SYM {
     $$ = $1;
     if ($3->class != SYM_TABLE) cf_error("%s is not a table", $3->name);
     $$->table = ((struct rtable_config *)$3->def)->table;
   }
 | r_args FILTER filter {
     $$ = $1;
     if ($$->filter != FILTER_ACCEPT) cf_error("Filter specified twice");
     $$->filter = $3;
   }
 | r_args where_filter {
     $$ = $1;
     if ($$->filter != FILTER_ACCEPT) cf_error("Filter specified twice");
     $$->filter = $2;
   }
 | r_args ALL {
     $$ = $1;
     $$->verbose = 1;
   }
 | r_args PRIMARY {
     $$ = $1;
     $$->primary_only = 1;
   }
 | r_args FILTERED {
     $$ = $1;
     $$->filtered = 1;
   }
 | r_args export_or_preexport SYM {
     struct proto_config *c = (struct proto_config *) $3->def;
     $$ = $1;
     if ($$->export_mode) cf_error("Protocol specified twice");
     if ($3->class != SYM_PROTO || !c->proto) cf_error("%s is not a protocol", $3->name);
     $$->export_mode = $2;
     $$->primary_only = 1;
     $$->export_protocol = c->proto;
     $$->running_on_config = c->proto->cf->global;
   }
 | r_args PROTOCOL SYM {
     struct proto_config *c = (struct proto_config *) $3->def;
     $$ = $1;
     if ($$->show_protocol) cf_error("Protocol specified twice");
     if ($3->class != SYM_PROTO || !c->proto) cf_error("%s is not a protocol", $3->name);
     $$->show_protocol = c->proto;
     $$->running_on_config = c->proto->cf->global;
   }
 | r_args STATS {
     $$ = $1;
     $$->stats = 1;
   }
 | r_args COUNT {
     $$ = $1;
     $$->stats = 2;
   }
 ;

export_or_preexport:
   PREEXPORT { $$ = 1; }
 | EXPORT { $$ = 2; }
 ;


CF_CLI_HELP(SHOW ROA, ..., [[Show ROA table]])
CF_CLI(SHOW ROA, roa_args, [<prefix> | in <prefix> | for <prefix>] [as <num>] [table <t>], [[Show ROA table]])
{ roa_show($3); } ;

roa_args:
   /* empty */ {
     $$ = cfg_allocz(sizeof(struct roa_show_data));
     $$->mode = ROA_SHOW_ALL;
     $$->table = roa_table_default;
     if (roa_table_default == NULL)
       cf_error("No ROA table defined");
   }
 | roa_args roa_mode prefix {
     $$ = $1;
     if ($$->mode != ROA_SHOW_ALL) cf_error("Only one prefix expected");
     $$->prefix = $3.addr;
     $$->pxlen = $3.len;
     $$->mode = $2;
   }
 | roa_args AS NUM {
     $$ = $1;
     $$->asn = $3;
   }
 | roa_args TABLE SYM {
     $$ = $1;
     if ($3->class != SYM_ROA) cf_error("%s is not a ROA table", $3->name);
     $$->table = ((struct roa_table_config *)$3->def)->table;
   }
 ;

roa_mode:
       { $$ = ROA_SHOW_PX; }
 | IN  { $$ = ROA_SHOW_IN; }
 | FOR { $$ = ROA_SHOW_FOR; }
 ;


CF_CLI_HELP(SHOW SYMBOLS, ..., [[Show all known symbolic names]])
CF_CLI(SHOW SYMBOLS, sym_args, [table|filter|function|protocol|template|roa|<symbol>], [[Show all known symbolic names]])
{ cmd_show_symbols($3); } ;

sym_args:
   /* empty */ {
     $$ = cfg_allocz(sizeof(struct sym_show_data));
   }
 | sym_args TABLE { $$ = $1; $$->type = SYM_TABLE; }
 | sym_args FUNCTION { $$ = $1; $$->type = SYM_FUNCTION; }
 | sym_args FILTER { $$ = $1; $$->type = SYM_FILTER; }
 | sym_args PROTOCOL { $$ = $1; $$->type = SYM_PROTO; }
 | sym_args TEMPLATE { $$ = $1; $$->type = SYM_TEMPLATE; }
 | sym_args ROA { $$ = $1; $$->type = SYM_ROA; }
 | sym_args SYM { $$ = $1; $$->sym = $2; }
 ;


roa_table_arg:
   /* empty */ { 
     if (roa_table_default == NULL)
       cf_error("No ROA table defined");
     $$ = roa_table_default;
   }
 | TABLE SYM {
     if ($2->class != SYM_ROA)
       cf_error("%s is not a ROA table", $2->name);
     $$ = ((struct roa_table_config *)$2->def)->table;
   }
 ;

CF_CLI_HELP(ADD, roa ..., [[Add ROA record]])
CF_CLI(ADD ROA, prefix MAX NUM AS NUM roa_table_arg, <prefix> max <num> as <num> [table <name>], [[Add ROA record]])
{
  if (! cli_access_restricted())
    { roa_add_item($8, $3.addr, $3.len, $5, $7, ROA_SRC_DYNAMIC); cli_msg(0, ""); }
};

CF_CLI_HELP(DELETE, roa ..., [[Delete ROA record]])
CF_CLI(DELETE ROA, prefix MAX NUM AS NUM roa_table_arg, <prefix> max <num> as <num> [table <name>], [[Delete ROA record]])
{
  if (! cli_access_restricted())
    { roa_delete_item($8, $3.addr, $3.len, $5, $7, ROA_SRC_DYNAMIC); cli_msg(0, ""); }
};

CF_CLI_HELP(FLUSH, roa [table <name>], [[Removes all dynamic ROA records]])
CF_CLI(FLUSH ROA, roa_table_arg, [table <name>], [[Removes all dynamic ROA records]])
{
  if (! cli_access_restricted())
    { roa_flush($3, ROA_SRC_DYNAMIC); cli_msg(0, ""); }
};


CF_CLI_HELP(DUMP, ..., [[Dump debugging information]])
CF_CLI(DUMP RESOURCES,,, [[Dump all allocated resource]])
{ rdump(&root_pool); cli_msg(0, ""); } ;
CF_CLI(DUMP SOCKETS,,, [[Dump open sockets]])
{ sk_dump_all(); cli_msg(0, ""); } ;
CF_CLI(DUMP INTERFACES,,, [[Dump interface information]])
{ if_dump_all(); cli_msg(0, ""); } ;
CF_CLI(DUMP NEIGHBORS,,, [[Dump neighbor cache]])
{ neigh_dump_all(); cli_msg(0, ""); } ;
CF_CLI(DUMP ATTRIBUTES,,, [[Dump attribute cache]])
{ rta_dump_all(); cli_msg(0, ""); } ;
CF_CLI(DUMP ROUTES,,, [[Dump routing table]])
{ rt_dump_all(); cli_msg(0, ""); } ;
CF_CLI(DUMP PROTOCOLS,,, [[Dump protocol information]])
{ protos_dump_all(); cli_msg(0, ""); } ;

CF_CLI(ECHO, echo_mask echo_size, [all | off | <mask>] [<buffer-size>], [[Configure echoing of log messages]]) {
  cli_set_log_echo(this_cli, $2, $3);
  cli_msg(0, "");
} ;

echo_mask:
   ALL { $$ = ~0; }
 | OFF { $$ = 0; }
 | NUM
 ;

echo_size:
   /* empty */ { $$ = 4096; }
 | NUM {
     if ($1 < 256 || $1 > 65536) cf_error("Invalid log buffer size");
     $$ = $1;
   }
 ;

CF_CLI(DISABLE, proto_patt, <protocol> | \"<pattern>\" | all, [[Disable protocol]])
{ proto_apply_cmd($2, proto_cmd_disable, 1, 0); } ;
CF_CLI(ENABLE, proto_patt, <protocol> | \"<pattern>\" | all, [[Enable protocol]])
{ proto_apply_cmd($2, proto_cmd_enable, 1, 0); } ;
CF_CLI(RESTART, proto_patt, <protocol> | \"<pattern>\" | all, [[Restart protocol]])
{ proto_apply_cmd($2, proto_cmd_restart, 1, 0); } ;
CF_CLI(RELOAD, proto_patt, <protocol> | \"<pattern>\" | all, [[Reload protocol]])
{ proto_apply_cmd($2, proto_cmd_reload, 1, CMD_RELOAD); } ;
CF_CLI(RELOAD IN, proto_patt, <protocol> | \"<pattern>\" | all, [[Reload protocol (just imported routes)]])
{ proto_apply_cmd($3, proto_cmd_reload, 1, CMD_RELOAD_IN); } ;
CF_CLI(RELOAD OUT, proto_patt, <protocol> | \"<pattern>\" | all, [[Reload protocol (just exported routes)]])
{ proto_apply_cmd($3, proto_cmd_reload, 1, CMD_RELOAD_OUT); } ;

CF_CLI_HELP(DEBUG, ..., [[Control protocol debugging via BIRD logs]])
CF_CLI(DEBUG, proto_patt debug_mask, (<protocol> | <pattern> | all) (all | off | { states | routes | filters | interfaces | events | packets }), [[Control protocol debugging via BIRD logs]])
{ proto_apply_cmd($2, proto_cmd_debug, 1, $3); } ;

CF_CLI_HELP(MRTDUMP, ..., [[Control protocol debugging via MRTdump files]])
CF_CLI(MRTDUMP, proto_patt mrtdump_mask, (<protocol> | <pattern> | all) (all | off | { states | messages }), [[Control protocol debugging via MRTdump format]])
{ proto_apply_cmd($2, proto_cmd_mrtdump, 1, $3); } ;

CF_CLI(RESTRICT,,,[[Restrict current CLI session to safe commands]])
{ this_cli->restricted = 1; cli_msg(16, "Access restricted"); } ;

proto_patt:
   SYM  { $$.ptr = $1; $$.patt = 0; }
 | ALL  { $$.ptr = NULL; $$.patt = 1; }
 | TEXT { $$.ptr = $1; $$.patt = 1; }
 ;

proto_patt2:
   SYM  { $$.ptr = $1; $$.patt = 0; }
 |      { $$.ptr = NULL; $$.patt = 1; }
 | TEXT { $$.ptr = $1; $$.patt = 1; }
 ;

CF_ADDTO(dynamic_attr, IGP_METRIC
	{ $$ = f_new_dynamic_attr(EAF_TYPE_INT, T_INT, EA_GEN_IGP_METRIC); })


CF_CODE

CF_END<|MERGE_RESOLUTION|>--- conflicted
+++ resolved
@@ -44,12 +44,8 @@
 
 CF_KEYWORDS(ROUTER, ID, PROTOCOL, TEMPLATE, PREFERENCE, DISABLED, DEBUG, ALL, OFF, DIRECT)
 CF_KEYWORDS(INTERFACE, IMPORT, EXPORT, FILTER, NONE, TABLE, STATES, ROUTES, FILTERS)
-<<<<<<< HEAD
 CF_KEYWORDS(IPV4, IPVX, VPN4, VPN6, MPLS)
-CF_KEYWORDS(LIMIT, ACTION, WARN, BLOCK, RESTART, DISABLE, KEEP, FILTERED)
-=======
 CF_KEYWORDS(RECEIVE, LIMIT, ACTION, WARN, BLOCK, RESTART, DISABLE, KEEP, FILTERED)
->>>>>>> 13d4dd13
 CF_KEYWORDS(PASSWORD, FROM, PASSIVE, TO, ID, EVENTS, PACKETS, PROTOCOLS, INTERFACES)
 CF_KEYWORDS(PRIMARY, STATS, COUNT, FOR, COMMANDS, PREEXPORT, GENERATE, ROA, AS, MAX, FLUSH)
 CF_KEYWORDS(LISTEN, BGP, V6ONLY, DUAL, ADDRESS, PORT, PASSWORDS, DESCRIPTION, SORTED)
