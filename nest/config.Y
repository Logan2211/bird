/*
 *	BIRD -- Core Configuration
 *
 *	(c) 1998--2000 Martin Mares <mj@ucw.cz>
 *      (c) 2004       Ondrej Filip <feela@network.cz>
 *
 *	Can be freely distributed and used under the terms of the GNU GPL.
 */

CF_HDR

#include "nest/rt-dev.h"
#include "nest/password.h"
#include "nest/cmds.h"
#include "lib/lists.h"

CF_DEFINES

static struct proto_config *this_proto;
static struct iface_patt *this_ipatt;
static struct iface_patt_node *this_ipn;
static struct roa_table_config *this_roa_table;
static list *this_p_list;
static struct password_item *this_p_item;
static int password_id;

static inline void
reset_passwords(void)
{
  this_p_list = NULL;
}

static inline list *
get_passwords(void)
{
  list *rv = this_p_list;
  this_p_list = NULL;
  return rv;
}

#define DIRECT_CFG ((struct rt_dev_config *) this_proto)

CF_DECLS

CF_KEYWORDS(ROUTER, ID, PROTOCOL, TEMPLATE, PREFERENCE, DISABLED, DEBUG, ALL, OFF, DIRECT)
CF_KEYWORDS(INTERFACE, IMPORT, EXPORT, FILTER, NONE, TABLE, STATES, ROUTES, FILTERS)
CF_KEYWORDS(IPV4, IPVX, VPN4, VPN6, MPLS)
CF_KEYWORDS(RECEIVE, LIMIT, ACTION, WARN, BLOCK, RESTART, DISABLE, KEEP, FILTERED)
CF_KEYWORDS(PASSWORD, FROM, PASSIVE, TO, ID, EVENTS, PACKETS, PROTOCOLS, INTERFACES)
<<<<<<< HEAD
CF_KEYWORDS(PRIMARY, STATS, COUNT, FOR, COMMANDS, PREEXPORT, GENERATE, ROA, AS, MAX, FLUSH)
=======
CF_KEYWORDS(PRIMARY, STATS, COUNT, FOR, COMMANDS, PREEXPORT, GENERATE, ROA, MAX, FLUSH, AS)
>>>>>>> a5fc5958
CF_KEYWORDS(LISTEN, BGP, V6ONLY, DUAL, ADDRESS, PORT, PASSWORDS, DESCRIPTION, SORTED)
CF_KEYWORDS(RELOAD, IN, OUT, MRTDUMP, MESSAGES, RESTRICT, MEMORY, IGP_METRIC, CLASS, DSCP)

CF_ENUM(T_ENUM_RTS, RTS_, DUMMY, STATIC, INHERIT, DEVICE, STATIC_DEVICE, REDIRECT,
	RIP, OSPF, OSPF_IA, OSPF_EXT1, OSPF_EXT2, BGP, PIPE)
CF_ENUM(T_ENUM_SCOPE, SCOPE_, HOST, LINK, SITE, ORGANIZATION, UNIVERSE, UNDEFINED)
CF_ENUM(T_ENUM_RTC, RTC_, UNICAST, BROADCAST, MULTICAST, ANYCAST)
CF_ENUM(T_ENUM_RTD, RTD_, ROUTER, DEVICE, BLACKHOLE, UNREACHABLE, PROHIBIT, MULTIPATH)
CF_ENUM(T_ENUM_ROA, ROA_, UNKNOWN, VALID, INVALID)

%type <i32> idval
%type <f> imexport
%type <r> rtable
%type <s> optsym
%type <ra> r_args
%type <ro> roa_args
%type <rot> roa_table_arg
%type <sd> sym_args
%type <i> proto_start echo_mask echo_size debug_mask debug_list debug_flag mrtdump_mask mrtdump_list mrtdump_flag export_or_preexport roa_mode limit_action table_type table_sorted tos
%type <ps> proto_patt proto_patt2
%type <g> limit_spec

CF_GRAMMAR

/* Setting of router ID */

CF_ADDTO(conf, rtrid)

rtrid: 
   ROUTER ID idval ';' { new_config->router_id = $3; }
 | ROUTER ID FROM iface_patt ';' { new_config->router_id_from = this_ipatt; }
 ;

idval:
   NUM { $$ = $1; }
 | IP4 { $$ = ip4_to_u32($1);  }
 ;


CF_ADDTO(conf, listen)

listen: LISTEN BGP listen_opts ';' ;

listen_opts:
   /* Nothing */
 | listen_opts listen_opt
 ;

listen_opt: 
   ADDRESS ipa { new_config->listen_bgp_addr = $2; }
 | PORT expr { new_config->listen_bgp_port = $2; }
 | V6ONLY { new_config->listen_bgp_flags = 0; }
 | DUAL { new_config->listen_bgp_flags = 1; }
 ;


/* Creation of routing tables */

CF_ADDTO(conf, table)

table_sorted:
          { $$ = 0; }
 | SORTED { $$ = 1; }
 ;

table_type:
   /* empty */ { $$ = RT_IP; }
 | IPV4 { $$ = RT_IPV4; }
 | IPVX { $$ = RT_IPV6; } /* XXXX */
 | VPN4 { $$ = RT_VPN4; }
 | VPN6 { $$ = RT_VPN6; }
 | MPLS { $$ = RT_MPLS; }
 ;

table: table_type TABLE SYM table_sorted {
   struct rtable_config *cf;
   cf = rt_new_table($3, $1);
   cf->sorted = $4;
   }
 ;

CF_ADDTO(conf, roa_table)

roa_table_start: ROA TABLE SYM {
  this_roa_table = roa_new_table_config($3);
};

roa_table_opts:
   /* empty */
 | roa_table_opts ROA prefix MAX NUM AS NUM ';' {
     roa_add_item_config(this_roa_table, $3.addr, $3.len, $5, $7);
   }
 ;

roa_table:
   roa_table_start
 | roa_table_start '{' roa_table_opts '}'
 ;

/* Definition of protocols */

CF_ADDTO(conf, proto)

proto_start:
   PROTOCOL { $$ = SYM_PROTO; }
 | TEMPLATE { $$ = SYM_TEMPLATE; }
 ;

proto_name:
   /* EMPTY */ {
     struct symbol *s = cf_default_name(this_proto->protocol->template, &this_proto->protocol->name_counter);
     s->class = this_proto->class;
     s->def = this_proto;
     this_proto->name = s->name;
     }
 | SYM {
     cf_define_symbol($1, this_proto->class, this_proto);
     this_proto->name = $1->name;
   }
 | SYM FROM SYM {
     if (($3->class != SYM_TEMPLATE) && ($3->class != SYM_PROTO)) cf_error("Template or protocol name expected");

     cf_define_symbol($1, this_proto->class, this_proto);
     this_proto->name = $1->name;

     proto_copy_config(this_proto, $3->def);
   }
 ;

proto_item:
   /* EMPTY */
 | PREFERENCE expr {
     if ($2 < 0 || $2 > 0xFFFF) cf_error("Invalid preference");
     this_proto->preference = $2;
   }
 | DISABLED bool { this_proto->disabled = $2; }
 | DEBUG debug_mask { this_proto->debug = $2; }
 | MRTDUMP mrtdump_mask { this_proto->mrtdump = $2; }
 | IMPORT imexport { this_proto->in_filter = $2; }
 | EXPORT imexport { this_proto->out_filter = $2; }
 | RECEIVE LIMIT limit_spec { this_proto->rx_limit = $3; }
 | IMPORT LIMIT limit_spec { this_proto->in_limit = $3; }
 | EXPORT LIMIT limit_spec { this_proto->out_limit = $3; }
 | IMPORT KEEP FILTERED bool { this_proto->in_keep_filtered = $4; }
 | TABLE rtable {
     if (!rt_match($2->addr_type, this_proto->protocol->tables))
       cf_error("Incompatible table class");
     this_proto->table = $2;
   }
 | ROUTER ID idval { this_proto->router_id = $3; }
 | DESCRIPTION TEXT { this_proto->dsc = $2; }
 ;

imexport:
   FILTER filter { $$ = $2; }
 | where_filter
 | ALL { $$ = FILTER_ACCEPT; }
 | NONE { $$ = FILTER_REJECT; }
 ;

limit_action:
   /* default */ { $$ = PLA_DISABLE; }
 | ACTION WARN { $$ = PLA_WARN; }
 | ACTION BLOCK { $$ = PLA_BLOCK; }
 | ACTION RESTART { $$ = PLA_RESTART; }
 | ACTION DISABLE { $$ = PLA_DISABLE; }
 ;

limit_spec:
   expr limit_action {
     struct proto_limit *l = cfg_allocz(sizeof(struct proto_limit));
     l->limit = $1;
     l->action = $2;
     $$ = l;
   }
 | OFF { $$ = NULL; }
 ;

rtable:
   SYM {
     if ($1->class != SYM_TABLE) cf_error("Table name expected");
     $$ = $1->def;
   }
 ;

CF_ADDTO(conf, debug_default)

debug_default:
   DEBUG PROTOCOLS debug_mask { new_config->proto_default_debug = $3; }
 | DEBUG COMMANDS expr { new_config->cli_debug = $3; }
 ;

/* MRTDUMP PROTOCOLS is in systep/unix/config.Y */

/* Interface patterns */

iface_patt_node_init:
   /* EMPTY */ {
     struct iface_patt_node *ipn = cfg_allocz(sizeof(struct iface_patt_node));
     add_tail(&this_ipatt->ipn_list, NODE ipn);
     this_ipn = ipn;
   }
 ;

iface_patt_node_body:
   TEXT { this_ipn->pattern = $1; this_ipn->prefix = IPA_NONE; this_ipn->pxlen = 0; }
 | prefix_or_ipa { this_ipn->pattern = NULL; this_ipn->prefix = $1.addr; this_ipn->pxlen = $1.len; }
 | TEXT prefix_or_ipa { this_ipn->pattern = $1; this_ipn->prefix = $2.addr; this_ipn->pxlen = $2.len; }
 ;

iface_negate:
       { this_ipn->positive = 1; }
 | '-' { this_ipn->positive = 0; }
 ;

iface_patt_node:
   iface_patt_node_init iface_negate iface_patt_node_body 
 ;


iface_patt_list:
   iface_patt_node
 | iface_patt_list ',' iface_patt_node
 ;

iface_patt_init: {
   /* Generic this_ipatt init */
   this_ipatt = cfg_allocz(sizeof(struct iface_patt));
   init_list(&this_ipatt->ipn_list);
 }
 ;

iface_patt:
   iface_patt_init iface_patt_list
 ;

tos:
   CLASS expr { $$ = $2 & 0xfc;        if (($2 < 0) || ($2 > 255)) cf_error("TX class must be in range 0-255"); }
 | DSCP expr  { $$ = ($2 & 0x3f) << 2; if (($2 < 0) || ($2 > 63))  cf_error("TX DSCP must be in range 0-63"); }
 ;

/* Direct device route protocol */

CF_ADDTO(proto, dev_proto '}')

dev_proto_start: proto_start DIRECT {
     this_proto = proto_config_new(&proto_device, sizeof(struct rt_dev_config), $1);
     init_list(&DIRECT_CFG->iface_list);
   }
 ;

dev_proto:
   dev_proto_start proto_name '{'
 | dev_proto proto_item ';'
 | dev_proto dev_iface_patt ';'
 ;

dev_iface_init:
   /* EMPTY */ {
     this_ipatt = cfg_allocz(sizeof(struct iface_patt));
     add_tail(&DIRECT_CFG->iface_list, NODE this_ipatt);
     init_list(&this_ipatt->ipn_list);
   }
 ;

dev_iface_patt:
   INTERFACE dev_iface_init iface_patt_list
 ;

/* Debug flags */

debug_mask:
   ALL { $$ = ~0; }
 | OFF { $$ = 0; }
 | '{' debug_list '}' { $$ = $2; }
 ;

debug_list:
   debug_flag
 | debug_list ',' debug_flag { $$ = $1 | $3; }
 ;

debug_flag:
   STATES	{ $$ = D_STATES; }
 | ROUTES	{ $$ = D_ROUTES; }
 | FILTERS	{ $$ = D_FILTERS; }
 | INTERFACES	{ $$ = D_IFACES; }
 | EVENTS	{ $$ = D_EVENTS; }
 | PACKETS	{ $$ = D_PACKETS; }
 ;

/* MRTDump flags */

mrtdump_mask:
   ALL { $$ = ~0; }
 | OFF { $$ = 0; }
 | '{' mrtdump_list '}' { $$ = $2; }
 ;

mrtdump_list:
   mrtdump_flag
 | mrtdump_list ',' mrtdump_flag { $$ = $1 | $3; }
 ;

mrtdump_flag:
   STATES	{ $$ = MD_STATES; }
 | MESSAGES	{ $$ = MD_MESSAGES; }
 ;

/* Password lists */

password_list:
   PASSWORDS '{' password_items '}'
 | password_item
;

password_items: 
    /* empty */
  | password_item ';' password_items
;

password_item:
    password_item_begin '{' password_item_params '}'
  | password_item_begin
;

password_item_begin:
   PASSWORD TEXT {
     if (!this_p_list) {
     	this_p_list = cfg_alloc(sizeof(list));
     	init_list(this_p_list);
        password_id = 1;
     }
     this_p_item = cfg_alloc(sizeof (struct password_item));
     this_p_item->password = $2;
     this_p_item->genfrom = 0;
     this_p_item->gento = TIME_INFINITY;
     this_p_item->accfrom = 0;
     this_p_item->accto = TIME_INFINITY;
     this_p_item->id = password_id++;
     add_tail(this_p_list, &this_p_item->n);
   }
;

password_item_params:
   /* empty */ { } 
 | GENERATE FROM datetime ';' password_item_params { this_p_item->genfrom = $3; }
 | GENERATE TO datetime ';' password_item_params { this_p_item->gento = $3; }
 | ACCEPT FROM datetime ';' password_item_params { this_p_item->accfrom = $3; }
 | ACCEPT TO datetime ';' password_item_params { this_p_item->accto = $3; }
 | ID expr ';' password_item_params { this_p_item->id = $2; if ($2 <= 0) cf_error("Password ID has to be greated than zero."); }
 ;



/* Core commands */
CF_CLI_HELP(SHOW, ..., [[Show status information]])

CF_CLI(SHOW STATUS,,, [[Show router status]])
{ cmd_show_status(); } ;

CF_CLI(SHOW MEMORY,,, [[Show memory usage]])
{ cmd_show_memory(); } ;

CF_CLI(SHOW PROTOCOLS, proto_patt2, [<protocol> | \"<pattern>\"], [[Show routing protocols]])
{ proto_apply_cmd($3, proto_cmd_show, 0, 0); } ;

CF_CLI(SHOW PROTOCOLS ALL, proto_patt2, [<protocol> | \"<pattern>\"], [[Show routing protocol details]])
{ proto_apply_cmd($4, proto_cmd_show, 0, 1); } ;

optsym:
   SYM
 | /* empty */ { $$ = NULL; }
 ;

CF_CLI(SHOW INTERFACES,,, [[Show network interfaces]])
{ if_show(); } ;

CF_CLI(SHOW INTERFACES SUMMARY,,, [[Show summary of network interfaces]])
{ if_show_summary(); } ;

CF_CLI_HELP(SHOW ROUTE, ..., [[Show routing table]])
CF_CLI(SHOW ROUTE, r_args, [[[<prefix>|for <prefix>|for <ip>] [table <t>] [filter <f>|where <cond>] [all] [primary] [filtered] [(export|preexport) <p>] [protocol <p>] [stats|count]]], [[Show routing table]])
{ rt_show($3); } ;

r_args:
   /* empty */ {
     $$ = cfg_allocz(sizeof(struct rt_show_data));
     $$->pxlen = 256;
     $$->filter = FILTER_ACCEPT;
   }
 | r_args prefix {
     $$ = $1;
     if ($$->pxlen != 256) cf_error("Only one prefix expected");
     $$->prefix = $2.addr;
     $$->pxlen = $2.len;
   }
 | r_args FOR prefix_or_ipa {
     $$ = $1;
     if ($$->pxlen != 256) cf_error("Only one prefix expected");
     $$->prefix = $3.addr;
     $$->pxlen = $3.len;
     $$->show_for = 1;
   }
 | r_args TABLE SYM {
     $$ = $1;
     if ($3->class != SYM_TABLE) cf_error("%s is not a table", $3->name);
     $$->table = ((struct rtable_config *)$3->def)->table;
   }
 | r_args FILTER filter {
     $$ = $1;
     if ($$->filter != FILTER_ACCEPT) cf_error("Filter specified twice");
     $$->filter = $3;
   }
 | r_args where_filter {
     $$ = $1;
     if ($$->filter != FILTER_ACCEPT) cf_error("Filter specified twice");
     $$->filter = $2;
   }
 | r_args ALL {
     $$ = $1;
     $$->verbose = 1;
   }
 | r_args PRIMARY {
     $$ = $1;
     $$->primary_only = 1;
   }
 | r_args FILTERED {
     $$ = $1;
     $$->filtered = 1;
   }
 | r_args export_or_preexport SYM {
     struct proto_config *c = (struct proto_config *) $3->def;
     $$ = $1;
     if ($$->export_mode) cf_error("Protocol specified twice");
     if ($3->class != SYM_PROTO || !c->proto) cf_error("%s is not a protocol", $3->name);
     $$->export_mode = $2;
     $$->primary_only = 1;
     $$->export_protocol = c->proto;
     $$->running_on_config = c->proto->cf->global;
   }
 | r_args PROTOCOL SYM {
     struct proto_config *c = (struct proto_config *) $3->def;
     $$ = $1;
     if ($$->show_protocol) cf_error("Protocol specified twice");
     if ($3->class != SYM_PROTO || !c->proto) cf_error("%s is not a protocol", $3->name);
     $$->show_protocol = c->proto;
     $$->running_on_config = c->proto->cf->global;
   }
 | r_args STATS {
     $$ = $1;
     $$->stats = 1;
   }
 | r_args COUNT {
     $$ = $1;
     $$->stats = 2;
   }
 ;

export_or_preexport:
   PREEXPORT { $$ = 1; }
 | EXPORT { $$ = 2; }
 ;


CF_CLI_HELP(SHOW ROA, ..., [[Show ROA table]])
CF_CLI(SHOW ROA, roa_args, [<prefix> | in <prefix> | for <prefix>] [as <num>] [table <t>], [[Show ROA table]])
{ roa_show($3); } ;

roa_args:
   /* empty */ {
     $$ = cfg_allocz(sizeof(struct roa_show_data));
     $$->mode = ROA_SHOW_ALL;
     $$->table = roa_table_default;
     if (roa_table_default == NULL)
       cf_error("No ROA table defined");
   }
 | roa_args roa_mode prefix {
     $$ = $1;
     if ($$->mode != ROA_SHOW_ALL) cf_error("Only one prefix expected");
     $$->prefix = $3.addr;
     $$->pxlen = $3.len;
     $$->mode = $2;
   }
 | roa_args AS NUM {
     $$ = $1;
     $$->asn = $3;
   }
 | roa_args TABLE SYM {
     $$ = $1;
     if ($3->class != SYM_ROA) cf_error("%s is not a ROA table", $3->name);
     $$->table = ((struct roa_table_config *)$3->def)->table;
   }
 ;

roa_mode:
       { $$ = ROA_SHOW_PX; }
 | IN  { $$ = ROA_SHOW_IN; }
 | FOR { $$ = ROA_SHOW_FOR; }
 ;


CF_CLI_HELP(SHOW SYMBOLS, ..., [[Show all known symbolic names]])
CF_CLI(SHOW SYMBOLS, sym_args, [table|filter|function|protocol|template|roa|<symbol>], [[Show all known symbolic names]])
{ cmd_show_symbols($3); } ;

sym_args:
   /* empty */ {
     $$ = cfg_allocz(sizeof(struct sym_show_data));
   }
 | sym_args TABLE { $$ = $1; $$->type = SYM_TABLE; }
 | sym_args FUNCTION { $$ = $1; $$->type = SYM_FUNCTION; }
 | sym_args FILTER { $$ = $1; $$->type = SYM_FILTER; }
 | sym_args PROTOCOL { $$ = $1; $$->type = SYM_PROTO; }
 | sym_args TEMPLATE { $$ = $1; $$->type = SYM_TEMPLATE; }
 | sym_args ROA { $$ = $1; $$->type = SYM_ROA; }
 | sym_args SYM { $$ = $1; $$->sym = $2; }
 ;


roa_table_arg:
   /* empty */ { 
     if (roa_table_default == NULL)
       cf_error("No ROA table defined");
     $$ = roa_table_default;
   }
 | TABLE SYM {
     if ($2->class != SYM_ROA)
       cf_error("%s is not a ROA table", $2->name);
     $$ = ((struct roa_table_config *)$2->def)->table;
   }
 ;

CF_CLI_HELP(ADD, roa ..., [[Add ROA record]])
CF_CLI(ADD ROA, prefix MAX NUM AS NUM roa_table_arg, <prefix> max <num> as <num> [table <name>], [[Add ROA record]])
{
  if (! cli_access_restricted())
    { roa_add_item($8, $3.addr, $3.len, $5, $7, ROA_SRC_DYNAMIC); cli_msg(0, ""); }
};

CF_CLI_HELP(DELETE, roa ..., [[Delete ROA record]])
CF_CLI(DELETE ROA, prefix MAX NUM AS NUM roa_table_arg, <prefix> max <num> as <num> [table <name>], [[Delete ROA record]])
{
  if (! cli_access_restricted())
    { roa_delete_item($8, $3.addr, $3.len, $5, $7, ROA_SRC_DYNAMIC); cli_msg(0, ""); }
};

CF_CLI_HELP(FLUSH, roa [table <name>], [[Removes all dynamic ROA records]])
CF_CLI(FLUSH ROA, roa_table_arg, [table <name>], [[Removes all dynamic ROA records]])
{
  if (! cli_access_restricted())
    { roa_flush($3, ROA_SRC_DYNAMIC); cli_msg(0, ""); }
};


CF_CLI_HELP(DUMP, ..., [[Dump debugging information]])
CF_CLI(DUMP RESOURCES,,, [[Dump all allocated resource]])
{ rdump(&root_pool); cli_msg(0, ""); } ;
CF_CLI(DUMP SOCKETS,,, [[Dump open sockets]])
{ sk_dump_all(); cli_msg(0, ""); } ;
CF_CLI(DUMP INTERFACES,,, [[Dump interface information]])
{ if_dump_all(); cli_msg(0, ""); } ;
CF_CLI(DUMP NEIGHBORS,,, [[Dump neighbor cache]])
{ neigh_dump_all(); cli_msg(0, ""); } ;
CF_CLI(DUMP ATTRIBUTES,,, [[Dump attribute cache]])
{ rta_dump_all(); cli_msg(0, ""); } ;
CF_CLI(DUMP ROUTES,,, [[Dump routing table]])
{ rt_dump_all(); cli_msg(0, ""); } ;
CF_CLI(DUMP PROTOCOLS,,, [[Dump protocol information]])
{ protos_dump_all(); cli_msg(0, ""); } ;

CF_CLI(EVAL, term, <expr>, [[Evaluate an expression]])
{ cmd_eval($2); } ;

CF_CLI_HELP(ECHO, ..., [[Control echoing of log messages]])
CF_CLI(ECHO, echo_mask echo_size, (all | off | { debug | trace | info | remote | warning | error | auth }) [<buffer-size>], [[Control echoing of log messages]]) {
  cli_set_log_echo(this_cli, $2, $3);
  cli_msg(0, "");
} ;

echo_mask:
   ALL { $$ = ~0; }
 | OFF { $$ = 0; }
 | '{' log_mask_list '}' { $$ = $2; }
 ;

echo_size:
   /* empty */ { $$ = 4096; }
 | NUM {
     if ($1 < 256 || $1 > 65536) cf_error("Invalid log buffer size");
     $$ = $1;
   }
 ;

CF_CLI(DISABLE, proto_patt, <protocol> | \"<pattern>\" | all, [[Disable protocol]])
{ proto_apply_cmd($2, proto_cmd_disable, 1, 0); } ;
CF_CLI(ENABLE, proto_patt, <protocol> | \"<pattern>\" | all, [[Enable protocol]])
{ proto_apply_cmd($2, proto_cmd_enable, 1, 0); } ;
CF_CLI(RESTART, proto_patt, <protocol> | \"<pattern>\" | all, [[Restart protocol]])
{ proto_apply_cmd($2, proto_cmd_restart, 1, 0); } ;
CF_CLI(RELOAD, proto_patt, <protocol> | \"<pattern>\" | all, [[Reload protocol]])
{ proto_apply_cmd($2, proto_cmd_reload, 1, CMD_RELOAD); } ;
CF_CLI(RELOAD IN, proto_patt, <protocol> | \"<pattern>\" | all, [[Reload protocol (just imported routes)]])
{ proto_apply_cmd($3, proto_cmd_reload, 1, CMD_RELOAD_IN); } ;
CF_CLI(RELOAD OUT, proto_patt, <protocol> | \"<pattern>\" | all, [[Reload protocol (just exported routes)]])
{ proto_apply_cmd($3, proto_cmd_reload, 1, CMD_RELOAD_OUT); } ;

CF_CLI_HELP(DEBUG, ..., [[Control protocol debugging via BIRD logs]])
CF_CLI(DEBUG, proto_patt debug_mask, (<protocol> | <pattern> | all) (all | off | { states | routes | filters | interfaces | events | packets }), [[Control protocol debugging via BIRD logs]])
{ proto_apply_cmd($2, proto_cmd_debug, 1, $3); } ;

CF_CLI_HELP(MRTDUMP, ..., [[Control protocol debugging via MRTdump files]])
CF_CLI(MRTDUMP, proto_patt mrtdump_mask, (<protocol> | <pattern> | all) (all | off | { states | messages }), [[Control protocol debugging via MRTdump format]])
{ proto_apply_cmd($2, proto_cmd_mrtdump, 1, $3); } ;

CF_CLI(RESTRICT,,,[[Restrict current CLI session to safe commands]])
{ this_cli->restricted = 1; cli_msg(16, "Access restricted"); } ;

proto_patt:
   SYM  { $$.ptr = $1; $$.patt = 0; }
 | ALL  { $$.ptr = NULL; $$.patt = 1; }
 | TEXT { $$.ptr = $1; $$.patt = 1; }
 ;

proto_patt2:
   SYM  { $$.ptr = $1; $$.patt = 0; }
 |      { $$.ptr = NULL; $$.patt = 1; }
 | TEXT { $$.ptr = $1; $$.patt = 1; }
 ;

CF_ADDTO(dynamic_attr, IGP_METRIC
	{ $$ = f_new_dynamic_attr(EAF_TYPE_INT, T_INT, EA_GEN_IGP_METRIC); })


CF_CODE

CF_END<|MERGE_RESOLUTION|>--- conflicted
+++ resolved
@@ -47,11 +47,7 @@
 CF_KEYWORDS(IPV4, IPVX, VPN4, VPN6, MPLS)
 CF_KEYWORDS(RECEIVE, LIMIT, ACTION, WARN, BLOCK, RESTART, DISABLE, KEEP, FILTERED)
 CF_KEYWORDS(PASSWORD, FROM, PASSIVE, TO, ID, EVENTS, PACKETS, PROTOCOLS, INTERFACES)
-<<<<<<< HEAD
-CF_KEYWORDS(PRIMARY, STATS, COUNT, FOR, COMMANDS, PREEXPORT, GENERATE, ROA, AS, MAX, FLUSH)
-=======
 CF_KEYWORDS(PRIMARY, STATS, COUNT, FOR, COMMANDS, PREEXPORT, GENERATE, ROA, MAX, FLUSH, AS)
->>>>>>> a5fc5958
 CF_KEYWORDS(LISTEN, BGP, V6ONLY, DUAL, ADDRESS, PORT, PASSWORDS, DESCRIPTION, SORTED)
 CF_KEYWORDS(RELOAD, IN, OUT, MRTDUMP, MESSAGES, RESTRICT, MEMORY, IGP_METRIC, CLASS, DSCP)
 
