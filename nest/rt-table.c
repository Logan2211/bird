/*
 *	BIRD -- Routing Tables
 *
 *	(c) 1998--2000 Martin Mares <mj@ucw.cz>
 *
 *	Can be freely distributed and used under the terms of the GNU GPL.
 */

/**
 * DOC: Routing tables
 *
 * Routing tables are probably the most important structures BIRD uses. They
 * hold all the information about known networks, the associated routes and
 * their attributes.
 *
 * There are multiple routing tables (a primary one together with any
 * number of secondary ones if requested by the configuration). Each table
 * is basically a FIB containing entries describing the individual
 * destination networks. For each network (represented by structure &net),
 * there is a one-way linked list of route entries (&rte), the first entry
 * on the list being the best one (i.e., the one we currently use
 * for routing), the order of the other ones is undetermined.
 *
 * The &rte contains information specific to the route (preference, protocol
 * metrics, time of last modification etc.) and a pointer to a &rta structure
 * (see the route attribute module for a precise explanation) holding the
 * remaining route attributes which are expected to be shared by multiple
 * routes in order to conserve memory.
 */

#undef LOCAL_DEBUG

#include "nest/bird.h"
#include "nest/route.h"
#include "nest/protocol.h"
#include "nest/cli.h"
#include "nest/iface.h"
#include "lib/resource.h"
#include "lib/event.h"
#include "lib/string.h"
#include "conf/conf.h"
#include "filter/filter.h"
#include "lib/string.h"
#include "lib/alloca.h"

pool *rt_table_pool;

static slab *rte_slab;
static linpool *rte_update_pool;

static list routing_tables;

static void rt_format_via(rte *e, byte *via);
static void rt_free_hostcache(rtable *tab);
static void rt_notify_hostcache(rtable *tab, net *net);
static void rt_update_hostcache(rtable *tab);
static void rt_next_hop_update(rtable *tab);
static inline void rt_prune_table(rtable *tab);


static inline struct ea_list *
make_tmp_attrs(struct rte *rt, struct linpool *pool)
{
  struct ea_list *(*mta)(struct rte *rt, struct linpool *pool);
  mta = rt->attrs->src->proto->make_tmp_attrs;
  return mta ? mta(rt, rte_update_pool) : NULL;
}


/* Like fib_route(), but skips empty net entries */
static inline void *
net_route_ip4(struct fib *f, net_addr_ip4 *n)
{
  net *r;

  while (r = fib_find(f, (net_addr *) n),
	 !(r && rte_is_valid(r->routes)) && (n->pxlen > 0))
  {
    n->pxlen--;
    ip4_clrbit(&n->prefix, n->pxlen);
  }

  return r;
}

static inline void *
net_route_ip6(struct fib *f, net_addr_ip6 *n)
{
  net *r;

  while (r = fib_find(f, (net_addr *) n),
	 !(r && rte_is_valid(r->routes)) && (n->pxlen > 0))
  {
    n->pxlen--;
    ip6_clrbit(&n->prefix, n->pxlen);
  }

  return r;
}

void *
net_route(rtable *tab, const net_addr *n)
{
  ASSERT(tab->addr_type == n->type);

  net_addr *n0 = alloca(n->length);
  net_copy(n0, n);

  switch (n->type)
  {
  case NET_IP4:
  case NET_VPN4:
  case NET_ROA4:
    return net_route_ip4(&tab->fib, (net_addr_ip4 *) n0);

  case NET_IP6:
  case NET_VPN6:
  case NET_ROA6:
    return net_route_ip6(&tab->fib, (net_addr_ip6 *) n0);

  default:
    return NULL;
  }
}


static int
net_roa_check_ip4(rtable *tab, const net_addr_ip4 *px, u32 asn)
{
  struct net_addr_roa4 n = NET_ADDR_ROA4(px->prefix, px->pxlen, 0, 0);
  struct fib_node *fn;
  int anything = 0;

  while (1)
  {
    for (fn = fib_get_chain(&tab->fib, (net_addr *) &n); fn; fn = fn->next)
    {
      net_addr_roa4 *roa = (void *) fn->addr;
      net *r = fib_node_to_user(&tab->fib, fn);

      if (net_equal_prefix_roa4(roa, &n) && rte_is_valid(r->routes))
      {
	anything = 1;
	if (asn && (roa->asn == asn) && (roa->max_pxlen >= px->pxlen))
	  return ROA_VALID;
      }
    }

    if (n.pxlen == 0)
      break;

    n.pxlen--;
    ip4_clrbit(&n.prefix, n.pxlen);
  }

  return anything ? ROA_INVALID : ROA_UNKNOWN;
}

static int
net_roa_check_ip6(rtable *tab, const net_addr_ip6 *px, u32 asn)
{
  struct net_addr_roa6 n = NET_ADDR_ROA6(px->prefix, px->pxlen, 0, 0);
  struct fib_node *fn;
  int anything = 0;

  while (1)
  {
    for (fn = fib_get_chain(&tab->fib, (net_addr *) &n); fn; fn = fn->next)
    {
      net_addr_roa6 *roa = (void *) fn->addr;
      net *r = fib_node_to_user(&tab->fib, fn);

      if (net_equal_prefix_roa6(roa, &n) && rte_is_valid(r->routes))
      {
	anything = 1;
	if (asn && (roa->asn == asn) && (roa->max_pxlen >= px->pxlen))
	  return ROA_VALID;
      }
    }

    if (n.pxlen == 0)
      break;

    n.pxlen--;
    ip6_clrbit(&n.prefix, n.pxlen);
  }

  return anything ? ROA_INVALID : ROA_UNKNOWN;
}

/**
 * roa_check - check validity of route origination in a ROA table
 * @tab: ROA table
 * @n: network prefix to check
 * @asn: AS number of network prefix
 *
 * Implements RFC 6483 route validation for the given network prefix. The
 * procedure is to find all candidate ROAs - ROAs whose prefixes cover the given
 * network prefix. If there is no candidate ROA, return ROA_UNKNOWN. If there is
 * a candidate ROA with matching ASN and maxlen field greater than or equal to
 * the given prefix length, return ROA_VALID. Otherwise, return ROA_INVALID. If
 * caller cannot determine origin AS, 0 could be used (in that case ROA_VALID
 * cannot happen). Table @tab must have type NET_ROA4 or NET_ROA6, network @n
 * must have type NET_IP4 or NET_IP6, respectively.
 */
int
net_roa_check(rtable *tab, const net_addr *n, u32 asn)
{
  if ((tab->addr_type == NET_ROA4) && (n->type == NET_IP4))
    return net_roa_check_ip4(tab, (const net_addr_ip4 *) n, asn);
  else if ((tab->addr_type == NET_ROA6) && (n->type == NET_IP6))
    return net_roa_check_ip6(tab, (const net_addr_ip6 *) n, asn);
  else
    return ROA_UNKNOWN;	/* Should not happen */
}

/**
 * rte_find - find a route
 * @net: network node
 * @src: route source
 *
 * The rte_find() function returns a route for destination @net
 * which is from route source @src.
 */
rte *
rte_find(net *net, struct rte_src *src)
{
  rte *e = net->routes;

  while (e && e->attrs->src != src)
    e = e->next;
  return e;
}

/**
 * rte_get_temp - get a temporary &rte
 * @a: attributes to assign to the new route (a &rta; in case it's
 * un-cached, rte_update() will create a cached copy automatically)
 *
 * Create a temporary &rte and bind it with the attributes @a.
 * Also set route preference to the default preference set for
 * the protocol.
 */
rte *
rte_get_temp(rta *a)
{
  rte *e = sl_alloc(rte_slab);

  e->attrs = a;
  e->flags = 0;
  e->pref = 0;
  return e;
}

rte *
rte_do_cow(rte *r)
{
  rte *e = sl_alloc(rte_slab);

  memcpy(e, r, sizeof(rte));
  e->attrs = rta_clone(r->attrs);
  e->flags = 0;
  return e;
}

/**
 * rte_cow_rta - get a private writable copy of &rte with writable &rta
 * @r: a route entry to be copied
 * @lp: a linpool from which to allocate &rta
 *
 * rte_cow_rta() takes a &rte and prepares it and associated &rta for
 * modification. There are three possibilities: First, both &rte and &rta are
 * private copies, in that case they are returned unchanged.  Second, &rte is
 * private copy, but &rta is cached, in that case &rta is duplicated using
 * rta_do_cow(). Third, both &rte is shared and &rta is cached, in that case
 * both structures are duplicated by rte_do_cow() and rta_do_cow().
 *
 * Note that in the second case, cached &rta loses one reference, while private
 * copy created by rta_do_cow() is a shallow copy sharing indirect data (eattrs,
 * nexthops, ...) with it. To work properly, original shared &rta should have
 * another reference during the life of created private copy.
 *
 * Result: a pointer to the new writable &rte with writable &rta.
 */
rte *
rte_cow_rta(rte *r, linpool *lp)
{
  if (!rta_is_cached(r->attrs))
    return r;

  rte *e = rte_cow(r);
  rta *a = rta_do_cow(r->attrs, lp);
  rta_free(e->attrs);
  e->attrs = a;
  return e;
}

static int				/* Actually better or at least as good as */
rte_better(rte *new, rte *old)
{
  int (*better)(rte *, rte *);

  if (!rte_is_valid(old))
    return 1;
  if (!rte_is_valid(new))
    return 0;

  if (new->pref > old->pref)
    return 1;
  if (new->pref < old->pref)
    return 0;
  if (new->attrs->src->proto->proto != old->attrs->src->proto->proto)
    {
      /*
       *  If the user has configured protocol preferences, so that two different protocols
       *  have the same preference, try to break the tie by comparing addresses. Not too
       *  useful, but keeps the ordering of routes unambiguous.
       */
      return new->attrs->src->proto->proto > old->attrs->src->proto->proto;
    }
  if (better = new->attrs->src->proto->rte_better)
    return better(new, old);
  return 0;
}

static int
rte_mergable(rte *pri, rte *sec)
{
  int (*mergable)(rte *, rte *);

  if (!rte_is_valid(pri) || !rte_is_valid(sec))
    return 0;

  if (pri->pref != sec->pref)
    return 0;

  if (pri->attrs->src->proto->proto != sec->attrs->src->proto->proto)
    return 0;

  if (mergable = pri->attrs->src->proto->rte_mergable)
    return mergable(pri, sec);

  return 0;
}

static void
rte_trace(struct proto *p, rte *e, int dir, char *msg)
{
  byte via[IPA_MAX_TEXT_LENGTH+32];

  rt_format_via(e, via);
  log(L_TRACE "%s %c %s %N %s", p->name, dir, msg, e->net->n.addr, via);
}

static inline void
rte_trace_in(uint flag, struct proto *p, rte *e, char *msg)
{
  if (p->debug & flag)
    rte_trace(p, e, '>', msg);
}

static inline void
rte_trace_out(uint flag, struct proto *p, rte *e, char *msg)
{
  if (p->debug & flag)
    rte_trace(p, e, '<', msg);
}

static rte *
export_filter(struct channel *c, rte *rt0, rte **rt_free, ea_list **tmpa, int silent)
{
  struct proto *p = c->proto;
  struct filter *filter = c->out_filter;
  struct proto_stats *stats = &c->stats;
  ea_list *tmpb = NULL;
  rte *rt;
  int v;

  rt = rt0;
  *rt_free = NULL;

  if (!tmpa)
    tmpa = &tmpb;

  *tmpa = make_tmp_attrs(rt, rte_update_pool);

  v = p->import_control ? p->import_control(p, &rt, tmpa, rte_update_pool) : 0;
  if (v < 0)
    {
      if (silent)
	goto reject;

      stats->exp_updates_rejected++;
      if (v == RIC_REJECT)
	rte_trace_out(D_FILTERS, p, rt, "rejected by protocol");
      goto reject;
    }
  if (v > 0)
    {
      if (!silent)
	rte_trace_out(D_FILTERS, p, rt, "forced accept by protocol");
      goto accept;
    }

  v = filter && ((filter == FILTER_REJECT) ||
		 (f_run(filter, &rt, tmpa, rte_update_pool, FF_FORCE_TMPATTR) > F_ACCEPT));
  if (v)
    {
      if (silent)
	goto reject;

      stats->exp_updates_filtered++;
      rte_trace_out(D_FILTERS, p, rt, "filtered out");
      goto reject;
    }

 accept:
  if (rt != rt0)
    *rt_free = rt;
  return rt;

 reject:
  /* Discard temporary rte */
  if (rt != rt0)
    rte_free(rt);
  return NULL;
}

static void
do_rt_notify(struct channel *c, net *net, rte *new, rte *old, ea_list *tmpa, int refeed)
{
  struct proto *p = c->proto;
  struct proto_stats *stats = &c->stats;


  /*
   * First, apply export limit.
   *
   * Export route limits has several problems. Because exp_routes
   * counter is reset before refeed, we don't really know whether
   * limit is breached and whether the update is new or not. Therefore
   * the number of really exported routes may exceed the limit
   * temporarily (routes exported before and new routes in refeed).
   *
   * Minor advantage is that if the limit is decreased and refeed is
   * requested, the number of exported routes really decrease.
   *
   * Second problem is that with export limits, we don't know whether
   * old was really exported (it might be blocked by limit). When a
   * withdraw is exported, we announce it even when the previous
   * update was blocked. This is not a big issue, but the same problem
   * is in updating exp_routes counter. Therefore, to be consistent in
   * increases and decreases of exp_routes, we count exported routes
   * regardless of blocking by limits.
   *
   * Similar problem is in handling updates - when a new route is
   * received and blocking is active, the route would be blocked, but
   * when an update for the route will be received later, the update
   * would be propagated (as old != NULL). Therefore, we have to block
   * also non-new updates (contrary to import blocking).
   */

  struct channel_limit *l = &c->out_limit;
  if (l->action && new)
    {
      if ((!old || refeed) && (stats->exp_routes >= l->limit))
	channel_notify_limit(c, l, PLD_OUT, stats->exp_routes);

      if (l->state == PLS_BLOCKED)
	{
	  stats->exp_routes++;	/* see note above */
	  stats->exp_updates_rejected++;
	  rte_trace_out(D_FILTERS, p, new, "rejected [limit]");
	  new = NULL;

	  if (!old)
	    return;
	}
    }


  if (new)
    stats->exp_updates_accepted++;
  else
    stats->exp_withdraws_accepted++;

  /* Hack: We do not decrease exp_routes during refeed, we instead
     reset exp_routes at the start of refeed. */
  if (new)
    stats->exp_routes++;
  if (old && !refeed)
    stats->exp_routes--;

  if (p->debug & D_ROUTES)
    {
      if (new && old)
	rte_trace_out(D_ROUTES, p, new, "replaced");
      else if (new)
	rte_trace_out(D_ROUTES, p, new, "added");
      else if (old)
	rte_trace_out(D_ROUTES, p, old, "removed");
    }
  if (!new)
    p->rt_notify(p, c, net, NULL, old, NULL);
  else if (tmpa)
    {
      ea_list *t = tmpa;
      while (t->next)
	t = t->next;
      t->next = new->attrs->eattrs;
      p->rt_notify(p, c, net, new, old, tmpa);
      t->next = NULL;
    }
  else
    p->rt_notify(p, c, net, new, old, new->attrs->eattrs);
}

static void
rt_notify_basic(struct channel *c, net *net, rte *new0, rte *old0, int refeed)
{
  struct proto *p = c->proto;

  rte *new = new0;
  rte *old = old0;
  rte *new_free = NULL;
  rte *old_free = NULL;
  ea_list *tmpa = NULL;

  if (new)
    c->stats.exp_updates_received++;
  else
    c->stats.exp_withdraws_received++;

  /*
   * This is a tricky part - we don't know whether route 'old' was
   * exported to protocol 'p' or was filtered by the export filter.
   * We try to run the export filter to know this to have a correct
   * value in 'old' argument of rte_update (and proper filter value)
   *
   * FIXME - this is broken because 'configure soft' may change
   * filters but keep routes. Refeed is expected to be called after
   * change of the filters and with old == new, therefore we do not
   * even try to run the filter on an old route, This may lead to
   * 'spurious withdraws' but ensure that there are no 'missing
   * withdraws'.
   *
   * This is not completely safe as there is a window between
   * reconfiguration and the end of refeed - if a newly filtered
   * route disappears during this period, proper withdraw is not
   * sent (because old would be also filtered) and the route is
   * not refeeded (because it disappeared before that).
   */

  if (new)
    new = export_filter(c, new, &new_free, &tmpa, 0);

  if (old && !refeed)
    old = export_filter(c, old, &old_free, NULL, 1);

  if (!new && !old)
  {
    /*
     * As mentioned above, 'old' value may be incorrect in some race conditions.
     * We generally ignore it with the exception of withdraw to pipe protocol.
     * In that case we rather propagate unfiltered withdraws regardless of
     * export filters to ensure that when a protocol is flushed, its routes are
     * removed from all tables. Possible spurious unfiltered withdraws are not
     * problem here as they are ignored if there is no corresponding route at
     * the other end of the pipe. We directly call rt_notify() hook instead of
     * do_rt_notify() to avoid logging and stat counters.
     */

#ifdef CONFIG_PIPE
    if ((p->proto == &proto_pipe) && !new0 && (p != old0->sender->proto))
      p->rt_notify(p, c, net, NULL, old0, NULL);
#endif

    return;
  }

  do_rt_notify(c, net, new, old, tmpa, refeed);

  /* Discard temporary rte's */
  if (new_free)
    rte_free(new_free);
  if (old_free)
    rte_free(old_free);
}

static void
rt_notify_accepted(struct channel *c, net *net, rte *new_changed, rte *old_changed, rte *before_old, int feed)
{
  // struct proto *p = c->proto;

  rte *r;
  rte *new_best = NULL;
  rte *old_best = NULL;
  rte *new_free = NULL;
  rte *old_free = NULL;
  ea_list *tmpa = NULL;

  /* Used to track whether we met old_changed position. If before_old is NULL
     old_changed was the first and we met it implicitly before current best route. */
  int old_meet = old_changed && !before_old;

  /* Note that before_old is either NULL or valid (not rejected) route.
     If old_changed is valid, before_old have to be too. If old changed route
     was not valid, caller must use NULL for both old_changed and before_old. */

  if (new_changed)
    c->stats.exp_updates_received++;
  else
    c->stats.exp_withdraws_received++;

  /* First, find the new_best route - first accepted by filters */
  for (r=net->routes; rte_is_valid(r); r=r->next)
    {
      if (new_best = export_filter(c, r, &new_free, &tmpa, 0))
	break;

      /* Note if we walked around the position of old_changed route */
      if (r == before_old)
	old_meet = 1;
    }

  /* 
   * Second, handle the feed case. That means we do not care for
   * old_best. It is NULL for feed, and the new_best for refeed. 
   * For refeed, there is a hack similar to one in rt_notify_basic()
   * to ensure withdraws in case of changed filters
   */
  if (feed)
    {
      if (feed == 2)	/* refeed */
	old_best = new_best ? new_best :
	  (rte_is_valid(net->routes) ? net->routes : NULL);
      else
	old_best = NULL;

      if (!new_best && !old_best)
	return;

      goto found;
    }

  /*
   * Now, we find the old_best route. Generally, it is the same as the
   * new_best, unless new_best is the same as new_changed or
   * old_changed is accepted before new_best.
   *
   * There are four cases:
   *
   * - We would find and accept old_changed before new_best, therefore
   *   old_changed is old_best. In remaining cases we suppose this
   *   is not true.
   *
   * - We found no new_best, therefore there is also no old_best and
   *   we ignore this withdraw.
   *
   * - We found new_best different than new_changed, therefore
   *   old_best is the same as new_best and we ignore this update.
   *
   * - We found new_best the same as new_changed, therefore it cannot
   *   be old_best and we have to continue search for old_best.
   */

  /* First case */
  if (old_meet)
    if (old_best = export_filter(c, old_changed, &old_free, NULL, 1))
      goto found;

  /* Second case */
  if (!new_best)
    return;

  /* Third case, we use r instead of new_best, because export_filter() could change it */
  if (r != new_changed)
    {
      if (new_free)
	rte_free(new_free);
      return;
    }

  /* Fourth case */
  for (r=r->next; rte_is_valid(r); r=r->next)
    {
      if (old_best = export_filter(c, r, &old_free, NULL, 1))
	goto found;

      if (r == before_old)
	if (old_best = export_filter(c, old_changed, &old_free, NULL, 1))
	  goto found;
    }

  /* Implicitly, old_best is NULL and new_best is non-NULL */

 found:
  do_rt_notify(c, net, new_best, old_best, tmpa, (feed == 2));

  /* Discard temporary rte's */
  if (new_free)
    rte_free(new_free);
  if (old_free)
    rte_free(old_free);
}


static struct mpnh *
mpnh_merge_rta(struct mpnh *nhs, rta *a, int max)
{
  struct mpnh nh = { .gw = a->gw, .iface = a->iface };
  struct mpnh *nh2 = (a->dest == RTD_MULTIPATH) ? a->nexthops : &nh;
  return mpnh_merge(nhs, nh2, 1, 0, max, rte_update_pool);
}

rte *
rt_export_merged(struct channel *c, net *net, rte **rt_free, ea_list **tmpa, int silent)
{
  // struct proto *p = c->proto;
  struct mpnh *nhs = NULL;
  rte *best0, *best, *rt0, *rt, *tmp;

  best0 = net->routes;
  *rt_free = NULL;

  if (!rte_is_valid(best0))
    return NULL;

  best = export_filter(c, best0, rt_free, tmpa, silent);

  if (!best || !rte_is_reachable(best))
    return best;

  for (rt0 = best0->next; rt0; rt0 = rt0->next)
  {
    if (!rte_mergable(best0, rt0))
      continue;

    rt = export_filter(c, rt0, &tmp, NULL, 1);

    if (!rt)
      continue;

    if (rte_is_reachable(rt))
      nhs = mpnh_merge_rta(nhs, rt->attrs, c->merge_limit);

    if (tmp)
      rte_free(tmp);
  }

  if (nhs)
  {
    nhs = mpnh_merge_rta(nhs, best->attrs, c->merge_limit);

    if (nhs->next)
    {
      best = rte_cow_rta(best, rte_update_pool);
      best->attrs->dest = RTD_MULTIPATH;
      best->attrs->nexthops = nhs;
    }
  }

  if (best != best0)
    *rt_free = best;

  return best;
}


static void
rt_notify_merged(struct channel *c, net *net, rte *new_changed, rte *old_changed,
		 rte *new_best, rte*old_best, int refeed)
{
  // struct proto *p = c->proto;

  rte *new_best_free = NULL;
  rte *old_best_free = NULL;
  rte *new_changed_free = NULL;
  rte *old_changed_free = NULL;
  ea_list *tmpa = NULL;

  /* We assume that all rte arguments are either NULL or rte_is_valid() */

  /* This check should be done by the caller */
  if (!new_best && !old_best)
    return;

  /* Check whether the change is relevant to the merged route */
  if ((new_best == old_best) && !refeed)
  {
    new_changed = rte_mergable(new_best, new_changed) ?
      export_filter(c, new_changed, &new_changed_free, NULL, 1) : NULL;

    old_changed = rte_mergable(old_best, old_changed) ?
      export_filter(c, old_changed, &old_changed_free, NULL, 1) : NULL;

    if (!new_changed && !old_changed)
      return;
  }

  if (new_best)
    c->stats.exp_updates_received++;
  else
    c->stats.exp_withdraws_received++;

  /* Prepare new merged route */
  if (new_best)
    new_best = rt_export_merged(c, net, &new_best_free, &tmpa, 0);

  /* Prepare old merged route (without proper merged next hops) */
  /* There are some issues with running filter on old route - see rt_notify_basic() */
  if (old_best && !refeed)
    old_best = export_filter(c, old_best, &old_best_free, NULL, 1);

  if (new_best || old_best)
    do_rt_notify(c, net, new_best, old_best, tmpa, refeed);

  /* Discard temporary rte's */
  if (new_best_free)
    rte_free(new_best_free);
  if (old_best_free)
    rte_free(old_best_free);
  if (new_changed_free)
    rte_free(new_changed_free);
  if (old_changed_free)
    rte_free(old_changed_free);
}


/**
 * rte_announce - announce a routing table change
 * @tab: table the route has been added to
 * @type: type of route announcement (RA_OPTIMAL or RA_ANY)
 * @net: network in question
 * @new: the new route to be announced
 * @old: the previous route for the same network
 * @new_best: the new best route for the same network
 * @old_best: the previous best route for the same network
 * @before_old: The previous route before @old for the same network.
 * 		If @before_old is NULL @old was the first.
 *
 * This function gets a routing table update and announces it
 * to all protocols that acccepts given type of route announcement
 * and are connected to the same table by their announcement hooks.
 *
 * Route announcement of type %RA_OPTIMAL si generated when optimal
 * route (in routing table @tab) changes. In that case @old stores the
 * old optimal route.
 *
 * Route announcement of type %RA_ANY si generated when any route (in
 * routing table @tab) changes In that case @old stores the old route
 * from the same protocol.
 *
 * For each appropriate protocol, we first call its import_control()
 * hook which performs basic checks on the route (each protocol has a
 * right to veto or force accept of the route before any filter is
 * asked) and adds default values of attributes specific to the new
 * protocol (metrics, tags etc.).  Then it consults the protocol's
 * export filter and if it accepts the route, the rt_notify() hook of
 * the protocol gets called.
 */
static void
rte_announce(rtable *tab, unsigned type, net *net, rte *new, rte *old,
	     rte *new_best, rte *old_best, rte *before_old)
{
  if (!rte_is_valid(new))
    new = NULL;

  if (!rte_is_valid(old))
    old = before_old = NULL;

  if (!rte_is_valid(new_best))
    new_best = NULL;

  if (!rte_is_valid(old_best))
    old_best = NULL;

  if (!old && !new)
    return;

  if ((type == RA_OPTIMAL) && tab->hostcache)
    rt_notify_hostcache(tab, net);

  struct channel *c; node *n;
  WALK_LIST2(c, n, tab->channels, table_node)
    {
      if (c->export_state == ES_DOWN)
	continue;

      if (c->ra_mode == type)
	if (type == RA_ACCEPTED)
	  rt_notify_accepted(c, net, new, old, before_old, 0);
	else if (type == RA_MERGED)
	  rt_notify_merged(c, net, new, old, new_best, old_best, 0);
	else
	  rt_notify_basic(c, net, new, old, 0);
    }
}

static inline int
rte_validate(rte *e)
{
  int c;
  net *n = e->net;

  // (n->n.pxlen > BITS_PER_IP_ADDRESS) || !ip_is_prefix(n->n.prefix,n->n.pxlen))
  if (!net_validate(n->n.addr))
  {
    log(L_WARN "Ignoring bogus prefix %N received via %s",
	n->n.addr, e->sender->proto->name);
    return 0;
  }

  c = net_classify(n->n.addr);
  if ((c < 0) || !(c & IADDR_HOST) || ((c & IADDR_SCOPE_MASK) <= SCOPE_LINK))
  {
    log(L_WARN "Ignoring bogus route %N received via %s",
	n->n.addr, e->sender->proto->name);
    return 0;
  }

  return 1;
}

/**
 * rte_free - delete a &rte
 * @e: &rte to be deleted
 *
 * rte_free() deletes the given &rte from the routing table it's linked to.
 */
void
rte_free(rte *e)
{
  if (rta_is_cached(e->attrs))
    rta_free(e->attrs);
  sl_free(rte_slab, e);
}

static inline void
rte_free_quick(rte *e)
{
  rta_free(e->attrs);
  sl_free(rte_slab, e);
}

static int
rte_same(rte *x, rte *y)
{
  return
    x->attrs == y->attrs &&
    x->flags == y->flags &&
    x->pflags == y->pflags &&
    x->pref == y->pref &&
    (!x->attrs->src->proto->rte_same || x->attrs->src->proto->rte_same(x, y));
}

static inline int rte_is_ok(rte *e) { return e && !rte_is_filtered(e); }

static void
rte_recalculate(struct channel *c, net *net, rte *new, struct rte_src *src)
{
  struct proto *p = c->proto;
  struct rtable *table = c->table;
  struct proto_stats *stats = &c->stats;
  static struct tbf rl_pipe = TBF_DEFAULT_LOG_LIMITS;
  rte *before_old = NULL;
  rte *old_best = net->routes;
  rte *old = NULL;
  rte **k;

  k = &net->routes;			/* Find and remove original route from the same protocol */
  while (old = *k)
    {
      if (old->attrs->src == src)
	{
	  /* If there is the same route in the routing table but from
	   * a different sender, then there are two paths from the
	   * source protocol to this routing table through transparent
	   * pipes, which is not allowed.
	   *
	   * We log that and ignore the route. If it is withdraw, we
	   * ignore it completely (there might be 'spurious withdraws',
	   * see FIXME in do_rte_announce())
	   */
	  if (old->sender->proto != p)
	    {
	      if (new)
		{
		  log_rl(&rl_pipe, L_ERR "Pipe collision detected when sending %N to table %s",
		      net->n.addr, table->name);
		  rte_free_quick(new);
		}
	      return;
	    }

	  if (new && rte_same(old, new))
	    {
	      /* No changes, ignore the new route */

	      if (!rte_is_filtered(new))
		{
		  stats->imp_updates_ignored++;
		  rte_trace_in(D_ROUTES, p, new, "ignored");
		}

	      rte_free_quick(new);
	      return;
	    }
	  *k = old->next;
	  break;
	}
      k = &old->next;
      before_old = old;
    }

  if (!old)
    before_old = NULL;

  if (!old && !new)
    {
      stats->imp_withdraws_ignored++;
      return;
    }

  int new_ok = rte_is_ok(new);
  int old_ok = rte_is_ok(old);

  struct channel_limit *l = &c->rx_limit;
  if (l->action && !old && new)
    {
      u32 all_routes = stats->imp_routes + stats->filt_routes;

      if (all_routes >= l->limit)
	channel_notify_limit(c, l, PLD_RX, all_routes);

      if (l->state == PLS_BLOCKED)
	{
	  /* In receive limit the situation is simple, old is NULL so
	     we just free new and exit like nothing happened */

	  stats->imp_updates_ignored++;
	  rte_trace_in(D_FILTERS, p, new, "ignored [limit]");
	  rte_free_quick(new);
	  return;
	}
    }

  l = &c->in_limit;
  if (l->action && !old_ok && new_ok)
    {
      if (stats->imp_routes >= l->limit)
	channel_notify_limit(c, l, PLD_IN, stats->imp_routes);

      if (l->state == PLS_BLOCKED)
	{
	  /* In import limit the situation is more complicated. We
	     shouldn't just drop the route, we should handle it like
	     it was filtered. We also have to continue the route
	     processing if old or new is non-NULL, but we should exit
	     if both are NULL as this case is probably assumed to be
	     already handled. */

	  stats->imp_updates_ignored++;
	  rte_trace_in(D_FILTERS, p, new, "ignored [limit]");

	  if (c->in_keep_filtered)
	    new->flags |= REF_FILTERED;
	  else
	    { rte_free_quick(new); new = NULL; }

	  /* Note that old && !new could be possible when
	     c->in_keep_filtered changed in the recent past. */

	  if (!old && !new)
	    return;

	  new_ok = 0;
	  goto skip_stats1;
	}
    }

  if (new_ok)
    stats->imp_updates_accepted++;
  else if (old_ok)
    stats->imp_withdraws_accepted++;
  else
    stats->imp_withdraws_ignored++;

 skip_stats1:

  if (new)
    rte_is_filtered(new) ? stats->filt_routes++ : stats->imp_routes++;
  if (old)
    rte_is_filtered(old) ? stats->filt_routes-- : stats->imp_routes--;

  if (table->config->sorted)
    {
      /* If routes are sorted, just insert new route to appropriate position */
      if (new)
	{
	  if (before_old && !rte_better(new, before_old))
	    k = &before_old->next;
	  else
	    k = &net->routes;

	  for (; *k; k=&(*k)->next)
	    if (rte_better(new, *k))
	      break;

	  new->next = *k;
	  *k = new;
	}
    }
  else
    {
      /* If routes are not sorted, find the best route and move it on
	 the first position. There are several optimized cases. */

      if (src->proto->rte_recalculate && src->proto->rte_recalculate(table, net, new, old, old_best))
	goto do_recalculate;

      if (new && rte_better(new, old_best))
	{
	  /* The first case - the new route is cleary optimal,
	     we link it at the first position */

	  new->next = net->routes;
	  net->routes = new;
	}
      else if (old == old_best)
	{
	  /* The second case - the old best route disappeared, we add the
	     new route (if we have any) to the list (we don't care about
	     position) and then we elect the new optimal route and relink
	     that route at the first position and announce it. New optimal
	     route might be NULL if there is no more routes */

	do_recalculate:
	  /* Add the new route to the list */
	  if (new)
	    {
	      new->next = net->routes;
	      net->routes = new;
	    }

	  /* Find a new optimal route (if there is any) */
	  if (net->routes)
	    {
	      rte **bp = &net->routes;
	      for (k=&(*bp)->next; *k; k=&(*k)->next)
		if (rte_better(*k, *bp))
		  bp = k;

	      /* And relink it */
	      rte *best = *bp;
	      *bp = best->next;
	      best->next = net->routes;
	      net->routes = best;
	    }
	}
      else if (new)
	{
	  /* The third case - the new route is not better than the old
	     best route (therefore old_best != NULL) and the old best
	     route was not removed (therefore old_best == net->routes).
	     We just link the new route after the old best route. */

	  ASSERT(net->routes != NULL);
	  new->next = net->routes->next;
	  net->routes->next = new;
	}
      /* The fourth (empty) case - suboptimal route was removed, nothing to do */
    }

  if (new)
    new->lastmod = now;

  /* Log the route change */
  if (p->debug & D_ROUTES)
    {
      if (new_ok)
	rte_trace(p, new, '>', new == net->routes ? "added [best]" : "added");
      else if (old_ok)
	{
	  if (old != old_best)
	    rte_trace(p, old, '>', "removed");
	  else if (rte_is_ok(net->routes))
	    rte_trace(p, old, '>', "removed [replaced]");
	  else
	    rte_trace(p, old, '>', "removed [sole]");
	}
    }

  /* Propagate the route change */
  rte_announce(table, RA_ANY, net, new, old, NULL, NULL, NULL);
  if (net->routes != old_best)
    rte_announce(table, RA_OPTIMAL, net, net->routes, old_best, NULL, NULL, NULL);
  if (table->config->sorted)
    rte_announce(table, RA_ACCEPTED, net, new, old, NULL, NULL, before_old);
  rte_announce(table, RA_MERGED, net, new, old, net->routes, old_best, NULL);

  if (!net->routes &&
      (table->gc_counter++ >= table->config->gc_max_ops) &&
      (table->gc_time + table->config->gc_min_time <= now))
    rt_schedule_prune(table);

  if (old_ok && p->rte_remove)
    p->rte_remove(net, old);
  if (new_ok && p->rte_insert)
    p->rte_insert(net, new);

  if (old)
    rte_free_quick(old);
}

static int rte_update_nest_cnt;		/* Nesting counter to allow recursive updates */

static inline void
rte_update_lock(void)
{
  rte_update_nest_cnt++;
}

static inline void
rte_update_unlock(void)
{
  if (!--rte_update_nest_cnt)
    lp_flush(rte_update_pool);
}

static inline void
rte_hide_dummy_routes(net *net, rte **dummy)
{
  if (net->routes && net->routes->attrs->source == RTS_DUMMY)
  {
    *dummy = net->routes;
    net->routes = (*dummy)->next;
  }
}

static inline void
rte_unhide_dummy_routes(net *net, rte **dummy)
{
  if (*dummy)
  {
    (*dummy)->next = net->routes;
    net->routes = *dummy;
  }
}

/**
 * rte_update - enter a new update to a routing table
 * @table: table to be updated
 * @c: channel doing the update
 * @net: network node
 * @p: protocol submitting the update
 * @src: protocol originating the update
 * @new: a &rte representing the new route or %NULL for route removal.
 *
 * This function is called by the routing protocols whenever they discover
 * a new route or wish to update/remove an existing route. The right announcement
 * sequence is to build route attributes first (either un-cached with @aflags set
 * to zero or a cached one using rta_lookup(); in this case please note that
 * you need to increase the use count of the attributes yourself by calling
 * rta_clone()), call rte_get_temp() to obtain a temporary &rte, fill in all
 * the appropriate data and finally submit the new &rte by calling rte_update().
 *
 * @src specifies the protocol that originally created the route and the meaning
 * of protocol-dependent data of @new. If @new is not %NULL, @src have to be the
 * same value as @new->attrs->proto. @p specifies the protocol that called
 * rte_update(). In most cases it is the same protocol as @src. rte_update()
 * stores @p in @new->sender;
 *
 * When rte_update() gets any route, it automatically validates it (checks,
 * whether the network and next hop address are valid IP addresses and also
 * whether a normal routing protocol doesn't try to smuggle a host or link
 * scope route to the table), converts all protocol dependent attributes stored
 * in the &rte to temporary extended attributes, consults import filters of the
 * protocol to see if the route should be accepted and/or its attributes modified,
 * stores the temporary attributes back to the &rte.
 *
 * Now, having a "public" version of the route, we
 * automatically find any old route defined by the protocol @src
 * for network @n, replace it by the new one (or removing it if @new is %NULL),
 * recalculate the optimal route for this destination and finally broadcast
 * the change (if any) to all routing protocols by calling rte_announce().
 *
 * All memory used for attribute lists and other temporary allocations is taken
 * from a special linear pool @rte_update_pool and freed when rte_update()
 * finishes.
 */

void
rte_update2(struct channel *c, net_addr *n, rte *new, struct rte_src *src)
{
  struct proto *p = c->proto;
  struct proto_stats *stats = &c->stats;
  struct filter *filter = c->in_filter;
  ea_list *tmpa = NULL;
  rte *dummy = NULL;
  net *nn;

  ASSERT(c->channel_state == CS_UP);

  rte_update_lock();
  if (new)
    {
      nn = net_get(c->table, n);

      new->net = nn;
      new->sender = c;

      if (!new->pref)
	new->pref = c->preference;

      stats->imp_updates_received++;
      if (!rte_validate(new))
	{
	  rte_trace_in(D_FILTERS, p, new, "invalid");
	  stats->imp_updates_invalid++;
	  goto drop;
	}

      if (filter == FILTER_REJECT)
	{
	  stats->imp_updates_filtered++;
	  rte_trace_in(D_FILTERS, p, new, "filtered out");

	  if (! c->in_keep_filtered)
	    goto drop;

	  /* new is a private copy, i could modify it */
	  new->flags |= REF_FILTERED;
	}
      else
	{
	  tmpa = make_tmp_attrs(new, rte_update_pool);
	  if (filter && (filter != FILTER_REJECT))
	    {
	      ea_list *old_tmpa = tmpa;
	      int fr = f_run(filter, &new, &tmpa, rte_update_pool, 0);
	      if (fr > F_ACCEPT)
		{
		  stats->imp_updates_filtered++;
		  rte_trace_in(D_FILTERS, p, new, "filtered out");

		  if (! c->in_keep_filtered)
		    goto drop;

		  new->flags |= REF_FILTERED;
		}
	      if (tmpa != old_tmpa && src->proto->store_tmp_attrs)
		src->proto->store_tmp_attrs(new, tmpa);
	    }
	}
      if (!rta_is_cached(new->attrs)) /* Need to copy attributes */
	new->attrs = rta_lookup(new->attrs);
      new->flags |= REF_COW;
    }
  else
    {
      stats->imp_withdraws_received++;

      if (!(nn = net_find(c->table, n)) || !src)
	{
	  stats->imp_withdraws_ignored++;
	  rte_update_unlock();
	  return;
	}
    }

 recalc:
  rte_hide_dummy_routes(nn, &dummy);
  rte_recalculate(c, nn, new, src);
  rte_unhide_dummy_routes(nn, &dummy);
  rte_update_unlock();
  return;

 drop:
  rte_free(new);
  new = NULL;
  goto recalc;
}

/* Independent call to rte_announce(), used from next hop
   recalculation, outside of rte_update(). new must be non-NULL */
static inline void 
rte_announce_i(rtable *tab, unsigned type, net *net, rte *new, rte *old,
	       rte *new_best, rte *old_best)
{
  rte_update_lock();
  rte_announce(tab, type, net, new, old, new_best, old_best, NULL);
  rte_update_unlock();
}

void
rte_discard(rtable *t, rte *old)	/* Non-filtered route deletion, used during garbage collection */
{
  rte_update_lock();
  rte_recalculate(old->sender, old->net, NULL, old->attrs->src);
  rte_update_unlock();
}

/* Check rtable for best route to given net whether it would be exported do p */
int
rt_examine(rtable *t, net_addr *a, struct proto *p, struct filter *filter)
{
  net *n = net_find(t, a);
  rte *rt = n ? n->routes : NULL;

  if (!rte_is_valid(rt))
    return 0;

  rte_update_lock();

  /* Rest is stripped down export_filter() */
  ea_list *tmpa = make_tmp_attrs(rt, rte_update_pool);
  int v = p->import_control ? p->import_control(p, &rt, &tmpa, rte_update_pool) : 0;
  if (v == RIC_PROCESS)
    v = (f_run(filter, &rt, &tmpa, rte_update_pool, FF_FORCE_TMPATTR) <= F_ACCEPT);

   /* Discard temporary rte */
  if (rt != n->routes)
    rte_free(rt);

  rte_update_unlock();

  return v > 0;
}


/**
 * rt_refresh_begin - start a refresh cycle
 * @t: related routing table
 * @c related channel
 *
 * This function starts a refresh cycle for given routing table and announce
 * hook. The refresh cycle is a sequence where the protocol sends all its valid
 * routes to the routing table (by rte_update()). After that, all protocol
 * routes (more precisely routes with @c as @sender) not sent during the
 * refresh cycle but still in the table from the past are pruned. This is
 * implemented by marking all related routes as stale by REF_STALE flag in
 * rt_refresh_begin(), then marking all related stale routes with REF_DISCARD
 * flag in rt_refresh_end() and then removing such routes in the prune loop.
 */
void
rt_refresh_begin(rtable *t, struct channel *c)
{
  FIB_WALK(&t->fib, net, n)
    {
      rte *e;
      for (e = n->routes; e; e = e->next)
	if (e->sender == c)
	  e->flags |= REF_STALE;
    }
  FIB_WALK_END;
}

/**
 * rt_refresh_end - end a refresh cycle
 * @t: related routing table
 * @c: related channel
 *
 * This function ends a refresh cycle for given routing table and announce
 * hook. See rt_refresh_begin() for description of refresh cycles.
 */
void
rt_refresh_end(rtable *t, struct channel *c)
{
  int prune = 0;

  FIB_WALK(&t->fib, net, n)
    {
      rte *e;
      for (e = n->routes; e; e = e->next)
	if ((e->sender == c) && (e->flags & REF_STALE))
	  {
	    e->flags |= REF_DISCARD;
	    prune = 1;
	  }
    }
  FIB_WALK_END;

  if (prune)
    rt_schedule_prune(t);
}


/**
 * rte_dump - dump a route
 * @e: &rte to be dumped
 *
 * This functions dumps contents of a &rte to debug output.
 */
void
rte_dump(rte *e)
{
  net *n = e->net;
  debug("%-1N ", n->n.addr);
  debug("KF=%02x PF=%02x pref=%d lm=%d ", n->n.flags, e->pflags, e->pref, now-e->lastmod);
  rta_dump(e->attrs);
  if (e->attrs->src->proto->proto->dump_attrs)
    e->attrs->src->proto->proto->dump_attrs(e);
  debug("\n");
}

/**
 * rt_dump - dump a routing table
 * @t: routing table to be dumped
 *
 * This function dumps contents of a given routing table to debug output.
 */
void
rt_dump(rtable *t)
{
  debug("Dump of routing table <%s>\n", t->name);
#ifdef DEBUGGING
  fib_check(&t->fib);
#endif
  FIB_WALK(&t->fib, net, n)
    {
      rte *e;
      for(e=n->routes; e; e=e->next)
	rte_dump(e);
    }
  FIB_WALK_END;
  debug("\n");
}

/**
 * rt_dump_all - dump all routing tables
 *
 * This function dumps contents of all routing tables to debug output.
 */
void
rt_dump_all(void)
{
  rtable *t;

  WALK_LIST(t, routing_tables)
    rt_dump(t);
}

static inline void
rt_schedule_hcu(rtable *tab)
{
  if (tab->hcu_scheduled)
    return;

  tab->hcu_scheduled = 1;
  ev_schedule(tab->rt_event);
}

static inline void
rt_schedule_nhu(rtable *tab)
{
  if (tab->nhu_state == 0)
    ev_schedule(tab->rt_event);

  /* state change 0->1, 2->3 */
  tab->nhu_state |= 1;
}

void
rt_schedule_prune(rtable *tab)
{
  if (tab->prune_state == 0)
    ev_schedule(tab->rt_event);

  /* state change 0->1, 2->3 */
  tab->prune_state |= 1;
}


static void
rt_event(void *ptr)
{
  rtable *tab = ptr;

  rt_lock_table(tab);

  if (tab->hcu_scheduled)
    rt_update_hostcache(tab);

  if (tab->nhu_state)
    rt_next_hop_update(tab);

  if (tab->prune_state)
    rt_prune_table(tab);

  rt_unlock_table(tab);
}

void
rt_setup(pool *p, rtable *t, char *name, struct rtable_config *cf)
{
  bzero(t, sizeof(*t));
  t->name = name;
  t->config = cf;
  t->addr_type = cf ? cf->addr_type : NET_IP4;
  fib_init(&t->fib, p, t->addr_type, sizeof(net), OFFSETOF(net, n), 0, NULL);
  init_list(&t->channels);

  if (cf)
    {
      t->rt_event = ev_new(p);
      t->rt_event->hook = rt_event;
      t->rt_event->data = t;
      t->gc_time = now;
    }
}

/**
 * rt_init - initialize routing tables
 *
 * This function is called during BIRD startup. It initializes the
 * routing table module.
 */
void
rt_init(void)
{
  rta_init();
  rt_table_pool = rp_new(&root_pool, "Routing tables");
  rte_update_pool = lp_new(rt_table_pool, 4080);
  rte_slab = sl_new(rt_table_pool, sizeof(rte));
  init_list(&routing_tables);
}


/**
 * rt_prune_table - prune a routing table
 *
 * The prune loop scans routing tables and removes routes belonging to flushing
 * protocols, discarded routes and also stale network entries. It is called from
 * rt_event(). The event is rescheduled if the current iteration do not finish
 * the table. The pruning is directed by the prune state (@prune_state),
 * specifying whether the prune cycle is scheduled or running, and there
 * is also a persistent pruning iterator (@prune_fit).
 *
 * The prune loop is used also for channel flushing. For this purpose, the
 * channels to flush are marked before the iteration and notified after the
 * iteration.
 */
static void
rt_prune_table(rtable *tab)
{
  struct fib_iterator *fit = &tab->prune_fit;
  int limit = 512;

  struct channel *c;
  node *n, *x;

  DBG("Pruning route table %s\n", tab->name);
#ifdef DEBUGGING
  fib_check(&tab->fib);
#endif

  if (tab->prune_state == 0)
    return;

  if (tab->prune_state == 1)
  {
    /* Mark channels to flush */
    WALK_LIST2(c, n, tab->channels, table_node)
      if (c->channel_state == CS_FLUSHING)
	c->flush_active = 1;

    FIB_ITERATE_INIT(fit, &tab->fib);
    tab->prune_state = 2;
  }

again:
  FIB_ITERATE_START(&tab->fib, fit, net, n)
    {
      rte *e;

    rescan:
      for (e=n->routes; e; e=e->next)
	if (e->sender->flush_active || (e->flags & REF_DISCARD))
	  {
	    if (limit <= 0)
	      {
		FIB_ITERATE_PUT(fit);
		ev_schedule(tab->rt_event);
		return;
	      }

	    rte_discard(tab, e);
	    limit--;

	    goto rescan;
	  }

      if (!n->routes)		/* Orphaned FIB entry */
	{
	  FIB_ITERATE_PUT(fit);
	  fib_delete(&tab->fib, n);
	  goto again;
	}
    }
  FIB_ITERATE_END;

#ifdef DEBUGGING
  fib_check(&tab->fib);
#endif

  tab->gc_counter = 0;
  tab->gc_time = now;

<<<<<<< HEAD
  /* state change 2->0, 3->1 */
  tab->prune_state &= 1;
=======
/**
 * rt_prune_table - prune a routing table
 * @tab: a routing table for pruning
 *
 * This function scans the routing table @tab and removes routes belonging to
 * flushing protocols, discarded routes and also stale network entries, in a
 * similar fashion like rt_prune_loop(). Returns 1 when all such routes are
 * pruned. Contrary to rt_prune_loop(), this function is not a part of the
 * protocol flushing loop, but it is called from rt_event() for just one routing
 * table.
 *
 * Note that rt_prune_table() and rt_prune_loop() share (for each table) the
 * prune state (@prune_state) and also the pruning iterator (@prune_fit).
 */
static inline int
rt_prune_table(rtable *tab)
{
  int limit = 512;
  return rt_prune_step(tab, &limit);
}
>>>>>>> 8e433d6a

  if (tab->prune_state > 0)
    ev_schedule(tab->rt_event);

  /* FIXME: This should be handled in a better way */
  rt_prune_sources();

  /* Close flushed channels */
  WALK_LIST2_DELSAFE(c, n, x, tab->channels, table_node)
    if (c->flush_active)
      {
	c->flush_active = 0;
	channel_set_state(c, CS_DOWN);
      }

  return;
}

void
rt_preconfig(struct config *c)
{
  init_list(&c->tables);

  rt_new_table(cf_get_symbol("master4"), NET_IP4);
  rt_new_table(cf_get_symbol("master6"), NET_IP6);
}


/*
 * Some functions for handing internal next hop updates
 * triggered by rt_schedule_nhu().
 */

static inline int
rta_next_hop_outdated(rta *a)
{
  struct hostentry *he = a->hostentry;

  if (!he)
    return 0;

  if (!he->src)
    return a->dest != RTD_UNREACHABLE;

  return (a->iface != he->src->iface) || !ipa_equal(a->gw, he->gw) ||
    (a->dest != he->dest) || (a->igp_metric != he->igp_metric) ||
    !mpnh_same(a->nexthops, he->src->nexthops);
}

static inline void
rta_apply_hostentry(rta *a, struct hostentry *he)
{
  a->hostentry = he;
  a->iface = he->src ? he->src->iface : NULL;
  a->gw = he->gw;
  a->dest = he->dest;
  a->igp_metric = he->igp_metric;
  a->nexthops = he->src ? he->src->nexthops : NULL;
}

static inline rte *
rt_next_hop_update_rte(rtable *tab, rte *old)
{
  rta a;
  memcpy(&a, old->attrs, sizeof(rta));
  rta_apply_hostentry(&a, old->attrs->hostentry);
  a.aflags = 0;

  rte *e = sl_alloc(rte_slab);
  memcpy(e, old, sizeof(rte));
  e->attrs = rta_lookup(&a);

  return e;
}

static inline int
rt_next_hop_update_net(rtable *tab, net *n)
{
  rte **k, *e, *new, *old_best, **new_best;
  int count = 0;
  int free_old_best = 0;

  old_best = n->routes;
  if (!old_best)
    return 0;

  for (k = &n->routes; e = *k; k = &e->next)
    if (rta_next_hop_outdated(e->attrs))
      {
	new = rt_next_hop_update_rte(tab, e);
	*k = new;

	rte_announce_i(tab, RA_ANY, n, new, e, NULL, NULL);
	rte_trace_in(D_ROUTES, new->sender->proto, new, "updated");

	/* Call a pre-comparison hook */
	/* Not really an efficient way to compute this */
	if (e->attrs->src->proto->rte_recalculate)
	  e->attrs->src->proto->rte_recalculate(tab, n, new, e, NULL);

	if (e != old_best)
	  rte_free_quick(e);
	else /* Freeing of the old best rte is postponed */
	  free_old_best = 1;

	e = new;
	count++;
      }

  if (!count)
    return 0;

  /* Find the new best route */
  new_best = NULL;
  for (k = &n->routes; e = *k; k = &e->next)
    {
      if (!new_best || rte_better(e, *new_best))
	new_best = k;
    }

  /* Relink the new best route to the first position */
  new = *new_best;
  if (new != n->routes)
    {
      *new_best = new->next;
      new->next = n->routes;
      n->routes = new;
    }

  /* Announce the new best route */
  if (new != old_best)
    {
      rte_announce_i(tab, RA_OPTIMAL, n, new, old_best, NULL, NULL);
      rte_trace_in(D_ROUTES, new->sender->proto, new, "updated [best]");
    }

  /* FIXME: Better announcement of merged routes */
  rte_announce_i(tab, RA_MERGED, n, new, old_best, new, old_best);

   if (free_old_best)
    rte_free_quick(old_best);

  return count;
}

static void
rt_next_hop_update(rtable *tab)
{
  struct fib_iterator *fit = &tab->nhu_fit;
  int max_feed = 32;

  if (tab->nhu_state == 0)
    return;

  if (tab->nhu_state == 1)
    {
      FIB_ITERATE_INIT(fit, &tab->fib);
      tab->nhu_state = 2;
    }

  FIB_ITERATE_START(&tab->fib, fit, net, n)
    {
      if (max_feed <= 0)
	{
	  FIB_ITERATE_PUT(fit);
	  ev_schedule(tab->rt_event);
	  return;
	}
      max_feed -= rt_next_hop_update_net(tab, n);
    }
  FIB_ITERATE_END;

  /* state change 2->0, 3->1 */
  tab->nhu_state &= 1;

  if (tab->nhu_state > 0)
    ev_schedule(tab->rt_event);
}


struct rtable_config *
rt_new_table(struct symbol *s, uint addr_type)
{
  /* Hack that allows to 'redefine' the master table */
  if ((s->class == SYM_TABLE) &&
      (s->def == new_config->def_tables[addr_type]) &&
      ((addr_type == NET_IP4) || (addr_type == NET_IP6)))
    return s->def;

  struct rtable_config *c = cfg_allocz(sizeof(struct rtable_config));

  cf_define_symbol(s, SYM_TABLE, c);
  c->name = s->name;
  c->addr_type = addr_type;
  c->gc_max_ops = 1000;
  c->gc_min_time = 5;

  add_tail(&new_config->tables, &c->n);

  /* First table of each type is kept as default */
  if (! new_config->def_tables[addr_type])
    new_config->def_tables[addr_type] = c;

  return c;
}

/**
 * rt_lock_table - lock a routing table
 * @r: routing table to be locked
 *
 * Lock a routing table, because it's in use by a protocol,
 * preventing it from being freed when it gets undefined in a new
 * configuration.
 */
void
rt_lock_table(rtable *r)
{
  r->use_count++;
}

/**
 * rt_unlock_table - unlock a routing table
 * @r: routing table to be unlocked
 *
 * Unlock a routing table formerly locked by rt_lock_table(),
 * that is decrease its use count and delete it if it's scheduled
 * for deletion by configuration changes.
 */
void
rt_unlock_table(rtable *r)
{
  if (!--r->use_count && r->deleted)
    {
      struct config *conf = r->deleted;
      DBG("Deleting routing table %s\n", r->name);
      r->config->table = NULL;
      if (r->hostcache)
	rt_free_hostcache(r);
      rem_node(&r->n);
      fib_free(&r->fib);
      rfree(r->rt_event);
      mb_free(r);
      config_del_obstacle(conf);
    }
}

/**
 * rt_commit - commit new routing table configuration
 * @new: new configuration
 * @old: original configuration or %NULL if it's boot time config
 *
 * Scan differences between @old and @new configuration and modify
 * the routing tables according to these changes. If @new defines a
 * previously unknown table, create it, if it omits a table existing
 * in @old, schedule it for deletion (it gets deleted when all protocols
 * disconnect from it by calling rt_unlock_table()), if it exists
 * in both configurations, leave it unchanged.
 */
void
rt_commit(struct config *new, struct config *old)
{
  struct rtable_config *o, *r;

  DBG("rt_commit:\n");
  if (old)
    {
      WALK_LIST(o, old->tables)
	{
	  rtable *ot = o->table;
	  if (!ot->deleted)
	    {
	      struct symbol *sym = cf_find_symbol(new, o->name);
	      if (sym && sym->class == SYM_TABLE && !new->shutdown)
		{
		  DBG("\t%s: same\n", o->name);
		  r = sym->def;
		  r->table = ot;
		  ot->name = r->name;
		  ot->config = r;
		  if (o->sorted != r->sorted)
		    log(L_WARN "Reconfiguration of rtable sorted flag not implemented");
		}
	      else
		{
		  DBG("\t%s: deleted\n", o->name);
		  ot->deleted = old;
		  config_add_obstacle(old);
		  rt_lock_table(ot);
		  rt_unlock_table(ot);
		}
	    }
	}
    }

  WALK_LIST(r, new->tables)
    if (!r->table)
      {
	rtable *t = mb_alloc(rt_table_pool, sizeof(struct rtable));
	DBG("\t%s: created\n", r->name);
	rt_setup(rt_table_pool, t, r->name, r);
	add_tail(&routing_tables, &t->n);
	r->table = t;
      }
  DBG("\tdone\n");
}

static inline void
do_feed_channel(struct channel *c, net *n, rte *e)
{
  rte_update_lock();
  if (c->ra_mode == RA_ACCEPTED)
    rt_notify_accepted(c, n, e, NULL, NULL, c->refeeding ? 2 : 1);
  else if (c->ra_mode == RA_MERGED)
    rt_notify_merged(c, n, NULL, NULL, e, c->refeeding ? e : NULL, c->refeeding);
  else /* RA_BASIC */
    rt_notify_basic(c, n, e, c->refeeding ? e : NULL, c->refeeding);
  rte_update_unlock();
}

/**
 * rt_feed_channel - advertise all routes to a channel
 * @c: channel to be fed
 *
 * This function performs one pass of advertisement of routes to a channel that
 * is in the ES_FEEDING state. It is called by the protocol code as long as it
 * has something to do. (We avoid transferring all the routes in single pass in
 * order not to monopolize CPU time.)
 */
int
rt_feed_channel(struct channel *c)
{
  struct fib_iterator *fit = &c->feed_fit;
  int max_feed = 256;

  ASSERT(c->export_state == ES_FEEDING);

  if (!c->feed_active)
    {
      FIB_ITERATE_INIT(fit, &c->table->fib);
      c->feed_active = 1;
    }

  FIB_ITERATE_START(&c->table->fib, fit, net, n)
    {
      rte *e = n->routes;
      if (max_feed <= 0)
	{
	  FIB_ITERATE_PUT(fit);
	  return 0;
	}

      /* FIXME: perhaps we should change feed for RA_ACCEPTED to not use 'new' */

      if ((c->ra_mode == RA_OPTIMAL) ||
	  (c->ra_mode == RA_ACCEPTED) ||
	  (c->ra_mode == RA_MERGED))
	if (rte_is_valid(e))
	  {
	    /* In the meantime, the protocol may fell down */
	    if (c->export_state != ES_FEEDING)
	      goto done;

	    do_feed_channel(c, n, e);
	    max_feed--;
	  }

      if (c->ra_mode == RA_ANY)
	for(e = n->routes; e; e = e->next)
	  {
	    /* In the meantime, the protocol may fell down */
	    if (c->export_state != ES_FEEDING)
	      goto done;

	    if (!rte_is_valid(e))
	      continue;

	    do_feed_channel(c, n, e);
	    max_feed--;
	  }
    }
  FIB_ITERATE_END;

done:
  c->feed_active = 0;
  return 1;
}

/**
 * rt_feed_baby_abort - abort protocol feeding
 * @c: channel
 *
 * This function is called by the protocol code when the protocol stops or
 * ceases to exist during the feeding.
 */
void
rt_feed_channel_abort(struct channel *c)
{
  if (c->feed_active)
    {
      /* Unlink the iterator */
      fit_get(&c->table->fib, &c->feed_fit);
      c->feed_active = 0;
    }
}

static inline unsigned
ptr_hash(void *ptr)
{
  uintptr_t p = (uintptr_t) ptr;
  return p ^ (p << 8) ^ (p >> 16);
}

static inline u32
hc_hash(ip_addr a, rtable *dep)
{
  return ipa_hash(a) ^ ptr_hash(dep);
}

static inline void
hc_insert(struct hostcache *hc, struct hostentry *he)
{
  uint k = he->hash_key >> hc->hash_shift;
  he->next = hc->hash_table[k];
  hc->hash_table[k] = he;
}

static inline void
hc_remove(struct hostcache *hc, struct hostentry *he)
{
  struct hostentry **hep;
  uint k = he->hash_key >> hc->hash_shift;

  for (hep = &hc->hash_table[k]; *hep != he; hep = &(*hep)->next);
  *hep = he->next;
}

#define HC_DEF_ORDER 10
#define HC_HI_MARK *4
#define HC_HI_STEP 2
#define HC_HI_ORDER 16			/* Must be at most 16 */
#define HC_LO_MARK /5
#define HC_LO_STEP 2
#define HC_LO_ORDER 10

static void
hc_alloc_table(struct hostcache *hc, unsigned order)
{
  unsigned hsize = 1 << order;
  hc->hash_order = order;
  hc->hash_shift = 32 - order;
  hc->hash_max = (order >= HC_HI_ORDER) ? ~0 : (hsize HC_HI_MARK);
  hc->hash_min = (order <= HC_LO_ORDER) ?  0 : (hsize HC_LO_MARK);

  hc->hash_table = mb_allocz(rt_table_pool, hsize * sizeof(struct hostentry *));
}

static void
hc_resize(struct hostcache *hc, unsigned new_order)
{
  unsigned old_size = 1 << hc->hash_order;
  struct hostentry **old_table = hc->hash_table;
  struct hostentry *he, *hen;
  int i;

  hc_alloc_table(hc, new_order);
  for (i = 0; i < old_size; i++)
    for (he = old_table[i]; he != NULL; he=hen)
      {
	hen = he->next;
	hc_insert(hc, he);
      }
  mb_free(old_table);
}

static struct hostentry *
hc_new_hostentry(struct hostcache *hc, ip_addr a, ip_addr ll, rtable *dep, unsigned k)
{
  struct hostentry *he = sl_alloc(hc->slab);

  he->addr = a;
  he->link = ll;
  he->tab = dep;
  he->hash_key = k;
  he->uc = 0;
  he->src = NULL;

  add_tail(&hc->hostentries, &he->ln);
  hc_insert(hc, he);

  hc->hash_items++;
  if (hc->hash_items > hc->hash_max)
    hc_resize(hc, hc->hash_order + HC_HI_STEP);

  return he;
}

static void
hc_delete_hostentry(struct hostcache *hc, struct hostentry *he)
{
  rta_free(he->src);

  rem_node(&he->ln);
  hc_remove(hc, he);
  sl_free(hc->slab, he);

  hc->hash_items--;
  if (hc->hash_items < hc->hash_min)
    hc_resize(hc, hc->hash_order - HC_LO_STEP);
}

static void
rt_init_hostcache(rtable *tab)
{
  struct hostcache *hc = mb_allocz(rt_table_pool, sizeof(struct hostcache));
  init_list(&hc->hostentries);

  hc->hash_items = 0;
  hc_alloc_table(hc, HC_DEF_ORDER);
  hc->slab = sl_new(rt_table_pool, sizeof(struct hostentry));

  hc->lp = lp_new(rt_table_pool, 1008);
  hc->trie = f_new_trie(hc->lp, sizeof(struct f_trie_node));

  tab->hostcache = hc;
}

static void
rt_free_hostcache(rtable *tab)
{
  struct hostcache *hc = tab->hostcache;

  node *n;
  WALK_LIST(n, hc->hostentries)
    {
      struct hostentry *he = SKIP_BACK(struct hostentry, ln, n);
      rta_free(he->src);

      if (he->uc)
	log(L_ERR "Hostcache is not empty in table %s", tab->name);
    }

  rfree(hc->slab);
  rfree(hc->lp);
  mb_free(hc->hash_table);
  mb_free(hc);
}

static void
rt_notify_hostcache(rtable *tab, net *net)
{
  if (tab->hcu_scheduled)
    return;

  if (trie_match_net(tab->hostcache->trie, net->n.addr))
    rt_schedule_hcu(tab);
}

static int
if_local_addr(ip_addr a, struct iface *i)
{
  struct ifa *b;

  WALK_LIST(b, i->addrs)
    if (ipa_equal(a, b->ip))
      return 1;

  return 0;
}

static u32 
rt_get_igp_metric(rte *rt)
{
  eattr *ea = ea_find(rt->attrs->eattrs, EA_GEN_IGP_METRIC);

  if (ea)
    return ea->u.data;

  rta *a = rt->attrs;

#ifdef CONFIG_OSPF
  if ((a->source == RTS_OSPF) ||
      (a->source == RTS_OSPF_IA) ||
      (a->source == RTS_OSPF_EXT1))
    return rt->u.ospf.metric1;
#endif

#ifdef CONFIG_RIP
  if (a->source == RTS_RIP)
    return rt->u.rip.metric;
#endif

  /* Device routes */
  if ((a->dest != RTD_ROUTER) && (a->dest != RTD_MULTIPATH))
    return 0;

  return IGP_METRIC_UNKNOWN;
}

static int
rt_update_hostentry(rtable *tab, struct hostentry *he)
{
  rta *old_src = he->src;
  int pxlen = 0;

  /* Reset the hostentry */
  he->src = NULL;
  he->gw = IPA_NONE;
  he->dest = RTD_UNREACHABLE;
  he->igp_metric = 0;

  net_addr he_addr;
  net_fill_ip_host(&he_addr, he->addr);
  net *n = net_route(tab, &he_addr);
  if (n)
    {
      rte *e = n->routes;
      rta *a = e->attrs;
      pxlen = n->n.addr->pxlen;

      if (a->hostentry)
	{
	  /* Recursive route should not depend on another recursive route */
	  log(L_WARN "Next hop address %I resolvable through recursive route for %N",
	      he->addr, n->n.addr);
	  goto done;
	}

      if (a->dest == RTD_DEVICE)
	{
	  if (if_local_addr(he->addr, a->iface))
	    {
	      /* The host address is a local address, this is not valid */
	      log(L_WARN "Next hop address %I is a local address of iface %s",
		  he->addr, a->iface->name);
	      goto done;
      	    }

	  /* The host is directly reachable, use link as a gateway */
	  he->gw = he->link;
	  he->dest = RTD_ROUTER;
	}
      else
	{
	  /* The host is reachable through some route entry */
	  he->gw = a->gw;
	  he->dest = a->dest;
	}

      he->src = rta_clone(a);
      he->igp_metric = rt_get_igp_metric(e);
    }

 done:
  /* Add a prefix range to the trie */
  trie_add_prefix(tab->hostcache->trie, &he_addr, pxlen, he_addr.pxlen);

  rta_free(old_src);
  return old_src != he->src;
}

static void
rt_update_hostcache(rtable *tab)
{
  struct hostcache *hc = tab->hostcache;
  struct hostentry *he;
  node *n, *x;

  /* Reset the trie */
  lp_flush(hc->lp);
  hc->trie = f_new_trie(hc->lp, sizeof(struct f_trie_node));

  WALK_LIST_DELSAFE(n, x, hc->hostentries)
    {
      he = SKIP_BACK(struct hostentry, ln, n);
      if (!he->uc)
	{
	  hc_delete_hostentry(hc, he);
	  continue;
	}

      if (rt_update_hostentry(tab, he))
	rt_schedule_nhu(he->tab);
    }

  tab->hcu_scheduled = 0;
}

static struct hostentry *
rt_get_hostentry(rtable *tab, ip_addr a, ip_addr ll, rtable *dep)
{
  struct hostentry *he;

  if (!tab->hostcache)
    rt_init_hostcache(tab);

  u32 k = hc_hash(a, dep);
  struct hostcache *hc = tab->hostcache;
  for (he = hc->hash_table[k >> hc->hash_shift]; he != NULL; he = he->next)
    if (ipa_equal(he->addr, a) && (he->tab == dep))
      return he;

  he = hc_new_hostentry(hc, a, ll, dep, k);
  rt_update_hostentry(tab, he);
  return he;
}

void
rta_set_recursive_next_hop(rtable *dep, rta *a, rtable *tab, ip_addr *gw, ip_addr *ll)
{
  rta_apply_hostentry(a, rt_get_hostentry(tab, *gw, *ll, dep));
}


/*
 *  CLI commands
 */

static void
rt_format_via(rte *e, byte *via)
{
  rta *a = e->attrs;

  switch (a->dest)
    {
    case RTD_ROUTER:	bsprintf(via, "via %I on %s", a->gw, a->iface->name); break;
    case RTD_DEVICE:	bsprintf(via, "dev %s", a->iface->name); break;
    case RTD_BLACKHOLE:	bsprintf(via, "blackhole"); break;
    case RTD_UNREACHABLE:	bsprintf(via, "unreachable"); break;
    case RTD_PROHIBIT:	bsprintf(via, "prohibited"); break;
    case RTD_MULTIPATH:	bsprintf(via, "multipath"); break;
    default:		bsprintf(via, "???");
    }
}

static void
rt_show_rte(struct cli *c, byte *ia, rte *e, struct rt_show_data *d, ea_list *tmpa)
{
  byte via[IPA_MAX_TEXT_LENGTH+32];
  byte from[IPA_MAX_TEXT_LENGTH+8];
  byte tm[TM_DATETIME_BUFFER_SIZE], info[256];
  rta *a = e->attrs;
  int primary = (e->net->routes == e);
  int sync_error = (e->net->n.flags & KRF_SYNC_ERROR);
  void (*get_route_info)(struct rte *, byte *buf, struct ea_list *attrs);
  struct mpnh *nh;

  rt_format_via(e, via);
  tm_format_datetime(tm, &config->tf_route, e->lastmod);
  if (ipa_nonzero(a->from) && !ipa_equal(a->from, a->gw))
    bsprintf(from, " from %I", a->from);
  else
    from[0] = 0;

  get_route_info = a->src->proto->proto->get_route_info;
  if (get_route_info || d->verbose)
    {
      /* Need to normalize the extended attributes */
      ea_list *t = tmpa;
      t = ea_append(t, a->eattrs);
      tmpa = alloca(ea_scan(t));
      ea_merge(t, tmpa);
      ea_sort(tmpa);
    }
  if (get_route_info)
    get_route_info(e, info, tmpa);
  else
    bsprintf(info, " (%d)", e->pref);
  cli_printf(c, -1007, "%-18s %s [%s %s%s]%s%s", ia, via, a->src->proto->name,
	     tm, from, primary ? (sync_error ? " !" : " *") : "", info);
  for (nh = a->nexthops; nh; nh = nh->next)
    cli_printf(c, -1007, "\tvia %I on %s weight %d", nh->gw, nh->iface->name, nh->weight + 1);
  if (d->verbose)
    rta_show(c, a, tmpa);
}

static void
rt_show_net(struct cli *c, net *n, struct rt_show_data *d)
{
  rte *e, *ee;
  byte ia[NET_MAX_TEXT_LENGTH+1];
  struct ea_list *tmpa;
  struct channel *ec = d->export_channel;
  int first = 1;
  int pass = 0;

  bsprintf(ia, "%N", n->n.addr);


  for (e = n->routes; e; e = e->next)
    {
      if (rte_is_filtered(e) != d->filtered)
	continue;

      d->rt_counter++;
      d->net_counter += first;
      first = 0;

      if (pass)
	continue;

      ee = e;
      rte_update_lock();		/* We use the update buffer for filtering */
      tmpa = make_tmp_attrs(e, rte_update_pool);

      /* Special case for merged export */
      if ((d->export_mode == RSEM_EXPORT) && (ec->ra_mode == RA_MERGED))
        {
	  rte *rt_free;
	  e = rt_export_merged(ec, n, &rt_free, &tmpa, 1);
	  pass = 1;

	  if (!e)
	  { e = ee; goto skip; }
	}
      else if (d->export_mode)
	{
	  struct proto *ep = d->export_protocol;
	  int ic = ep->import_control ? ep->import_control(ep, &e, &tmpa, rte_update_pool) : 0;

	  if (ec->ra_mode == RA_OPTIMAL || ec->ra_mode == RA_MERGED)
	    pass = 1;

	  if (ic < 0)
	    goto skip;

	  if (d->export_mode > RSEM_PREEXPORT)
	    {
	      /*
	       * FIXME - This shows what should be exported according to current
	       * filters, but not what was really exported. 'configure soft'
	       * command may change the export filter and do not update routes.
	       */
	      int do_export = (ic > 0) ||
		(f_run(ec->out_filter, &e, &tmpa, rte_update_pool, FF_FORCE_TMPATTR) <= F_ACCEPT);

	      if (do_export != (d->export_mode == RSEM_EXPORT))
		goto skip;

	      if ((d->export_mode == RSEM_EXPORT) && (ec->ra_mode == RA_ACCEPTED))
		pass = 1;
	    }
	}

      if (d->show_protocol && (d->show_protocol != e->attrs->src->proto))
	goto skip;

      if (f_run(d->filter, &e, &tmpa, rte_update_pool, FF_FORCE_TMPATTR) > F_ACCEPT)
	goto skip;

      d->show_counter++;
      if (d->stats < 2)
	rt_show_rte(c, ia, e, d, tmpa);
      ia[0] = 0;

    skip:
      if (e != ee)
      {
	rte_free(e);
	e = ee;
      }
      rte_update_unlock();

      if (d->primary_only)
	break;
    }
}

static struct channel *
rt_show_export_channel(struct rt_show_data *d)
{
  if (! d->export_protocol->rt_notify)
    return NULL;

  return proto_find_channel_by_table(d->export_protocol, d->table);
}

static void
rt_show_cont(struct cli *c)
{
  struct rt_show_data *d = c->rover;
#ifdef DEBUGGING
  unsigned max = 4;
#else
  unsigned max = 64;
#endif
  struct fib *fib = &d->table->fib;
  struct fib_iterator *it = &d->fit;

  if (d->export_mode)
    {
      /* Ensure we have current export channel */
      d->export_channel = rt_show_export_channel(d);
      if (!d->export_channel || (d->export_channel->export_state == ES_DOWN))
        {
	  cli_printf(c, 8005, "Channel is down");
	  goto done;
	}
    }

  FIB_ITERATE_START(fib, it, net, n)
    {
      if (!max--)
	{
	  FIB_ITERATE_PUT(it);
	  return;
	}
      rt_show_net(c, n, d);
    }
  FIB_ITERATE_END;
  if (d->stats)
    cli_printf(c, 14, "%d of %d routes for %d networks", d->show_counter, d->rt_counter, d->net_counter);
  else
    cli_printf(c, 0, "");
done:
  c->cont = c->cleanup = NULL;
}

static void
rt_show_cleanup(struct cli *c)
{
  struct rt_show_data *d = c->rover;

  /* Unlink the iterator */
  fit_get(&d->table->fib, &d->fit);
}

static inline rtable *
rt_show_get_table(struct proto *p)
{
  /* FIXME: Use a better way to handle multi-channel protocols */

  if (p->main_channel)
    return p->main_channel->table;

  if (!EMPTY_LIST(p->channels))
    return ((struct channel *) HEAD(p->channels))->table;

  return NULL;
}

void
rt_show(struct rt_show_data *d)
{
  net *n;

  /* Default is either a master table or a table related to a respective protocol */
  if (!d->table && d->export_protocol) d->table = rt_show_get_table(d->export_protocol);
  if (!d->table && d->show_protocol) d->table = rt_show_get_table(d->show_protocol);
  if (!d->table) d->table = config->def_tables[NET_IP4]->table; /* FIXME: iterate through all tables ? */

  /* Filtered routes are neither exported nor have sensible ordering */
  if (d->filtered && (d->export_mode || d->primary_only))
    cli_msg(0, "");

  if (!d->addr)
    {
      FIB_ITERATE_INIT(&d->fit, &d->table->fib);
      this_cli->cont = rt_show_cont;
      this_cli->cleanup = rt_show_cleanup;
      this_cli->rover = d;
    }
  else
    {
      if (d->export_mode)
        {
	  /* Find channel associated with the export protocol */
	  d->export_channel = rt_show_export_channel(d);
	  if (!d->export_channel || (d->export_channel->export_state == ES_DOWN))
	    {
	      cli_msg(8005, "Channel is down");
	      return;
	    }
	}

      if (d->show_for)
	n = net_route(d->table, d->addr);
      else
	n = net_find(d->table, d->addr);

      if (n)
	rt_show_net(this_cli, n, d);

      if (d->rt_counter)
	cli_msg(0, "");
      else
	cli_msg(8001, "Network not in table");
    }
}

/*
 *  Documentation for functions declared inline in route.h
 */
#if 0

/**
 * net_find - find a network entry
 * @tab: a routing table
 * @addr: address of the network
 *
 * net_find() looks up the given network in routing table @tab and
 * returns a pointer to its &net entry or %NULL if no such network
 * exists.
 */
static inline net *net_find(rtable *tab, net_addr *addr)
{ DUMMY; }

/**
 * net_get - obtain a network entry
 * @tab: a routing table
 * @addr: address of the network
 *
 * net_get() looks up the given network in routing table @tab and
 * returns a pointer to its &net entry. If no such entry exists, it's
 * created.
 */
static inline net *net_get(rtable *tab, net_addr *addr)
{ DUMMY; }

/**
 * rte_cow - copy a route for writing
 * @r: a route entry to be copied
 *
 * rte_cow() takes a &rte and prepares it for modification. The exact action
 * taken depends on the flags of the &rte -- if it's a temporary entry, it's
 * just returned unchanged, else a new temporary entry with the same contents
 * is created.
 *
 * The primary use of this function is inside the filter machinery -- when
 * a filter wants to modify &rte contents (to change the preference or to
 * attach another set of attributes), it must ensure that the &rte is not
 * shared with anyone else (and especially that it isn't stored in any routing
 * table).
 *
 * Result: a pointer to the new writable &rte.
 */
static inline rte * rte_cow(rte *r)
{ DUMMY; }

#endif<|MERGE_RESOLUTION|>--- conflicted
+++ resolved
@@ -1707,31 +1707,8 @@
   tab->gc_counter = 0;
   tab->gc_time = now;
 
-<<<<<<< HEAD
   /* state change 2->0, 3->1 */
   tab->prune_state &= 1;
-=======
-/**
- * rt_prune_table - prune a routing table
- * @tab: a routing table for pruning
- *
- * This function scans the routing table @tab and removes routes belonging to
- * flushing protocols, discarded routes and also stale network entries, in a
- * similar fashion like rt_prune_loop(). Returns 1 when all such routes are
- * pruned. Contrary to rt_prune_loop(), this function is not a part of the
- * protocol flushing loop, but it is called from rt_event() for just one routing
- * table.
- *
- * Note that rt_prune_table() and rt_prune_loop() share (for each table) the
- * prune state (@prune_state) and also the pruning iterator (@prune_fit).
- */
-static inline int
-rt_prune_table(rtable *tab)
-{
-  int limit = 512;
-  return rt_prune_step(tab, &limit);
-}
->>>>>>> 8e433d6a
 
   if (tab->prune_state > 0)
     ev_schedule(tab->rt_event);
