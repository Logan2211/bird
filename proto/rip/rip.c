/*
 *	Rest in pieces - RIP protocol
 *
 *	Copyright (c) 1998, 1999 Pavel Machek <pavel@ucw.cz>
 *	              2004       Ondrej Filip <feela@network.cz>
 *
 *	Can be freely distributed and used under the terms of the GNU GPL.
 *
 	FIXME: IPv6 support: packet size
	FIXME: (nonurgent) IPv6 support: receive "route using" blocks
	FIXME: (nonurgent) IPv6 support: generate "nexthop" blocks
		next hops are only advisory, and they are pretty ugly in IPv6.
		I suggest just forgetting about them.

	FIXME: (nonurgent): fold rip_connection into rip_interface?

	FIXME: propagation of metric=infinity into main routing table may or may not be good idea.
 */

/**
 * DOC: Routing Information Protocol
 *
 * RIP is a pretty simple protocol, so about a half of its code is interface
 * with the core.
 *
 * We maintain our own linked list of &rip_entry structures -- it serves
 * as our small routing table. RIP never adds to this linked list upon
 * packet reception; instead, it lets the core know about data from the packet
 * and waits for the core to call rip_rt_notify().
 *
 * Within rip_tx(), the list is
 * walked and a packet is generated using rip_tx_prepare(). This gets
 * tricky because we may need to send more than one packet to one
 * destination. Struct &rip_connection is used to hold context information such as how
 * many of &rip_entry's we have already sent and it's also used to protect
 * against two concurrent sends to one destination. Each &rip_interface has
 * at most one &rip_connection.
 *
 * We are not going to honor requests for sending part of
 * routing table. That would need to turn split horizon off etc.  
 *
 * About triggered updates, RFC says: when a triggered update was sent,
 * don't send a new one for something between 1 and 5 seconds (and send one
 * after that). We do something else: each 5 seconds,
 * we look for any changed routes and broadcast them.
 */

#undef LOCAL_DEBUG
#define LOCAL_DEBUG 1

#include "nest/bird.h"
#include "nest/iface.h"
#include "nest/protocol.h"
#include "nest/route.h"
#include "lib/socket.h"
#include "lib/resource.h"
#include "lib/lists.h"
#include "lib/timer.h"
#include "lib/string.h"

#include "rip.h"

#define P ((struct rip_proto *) p)
#define P_CF ((struct rip_proto_config *)p->cf)

#define TRACE(level, msg, args...) do { if (p->debug & level) { log(L_TRACE "%s: " msg, p->name , ## args); } } while(0)

static struct rip_interface *new_iface(struct proto *p, struct iface *new, unsigned long flags, struct iface_patt *patt);

static inline int rip_is_old(struct proto *p)
{ return p->proto == &proto_rip; }

static inline int rip_is_ng(struct proto *p)
{ return p->proto == &proto_ripng; }

/*
 * Output processing
 *
 * This part is responsible for getting packets out to the network.
 */

static void
rip_tx_err( sock *s, int err )
{
  struct rip_connection *c = ((struct rip_interface *)(s->data))->busy;
  struct proto *p = c->proto;
  log( L_ERR "%s: Unexpected error at rip transmit: %M", p->name, err );
}

/*
 * rip_tx_prepare:
 * @e: rip entry that needs to be translated to form suitable for network
 * @b: block to be filled
 *
 * Fill one rip block with info that needs to go to the network. Handle
 * nexthop and split horizont correctly. (Next hop is ignored for IPv6,
 * that could be fixed but it is not real problem).
 */
static int
rip_tx_prepare(struct proto *p, struct rip_block *block, struct rip_entry *e, struct rip_interface *rif, int pos )
{
  int split = neigh_connected_to(p, &e->whotoldme, rif->iface);
  int nh_ok = neigh_connected_to(p, &e->nexthop, rif->iface);
  int metric = split ? P_CF->infinity : e->metric;

  if (rip_is_old(p)) {
    /* RIPv2 */
    struct rip_block_v2 *b = (void *) block;
    b->afi = htons(AF_INET);
    b->tag = htons(e->tag);
    b->network = ip4_hton(ipa_to_ip4(e->n.prefix));
    b->netmask = ip4_hton(ip4_mkmask(e->n.pxlen));
    b->nexthop = nh_ok ? ip4_hton(ipa_to_ip4(e->nexthop)) : IP4_NONE;
    b->metric = htonl(metric);

  } else {
    /* RIPng */
    struct rip_block_ng *b = (void *) block;
    b->network = ip6_hton(e->n.prefix);
    b->tag = htons(e->tag);
    b->pxlen = e->n.pxlen;
    b->metric = metric;
  }

  return pos+1;
}

/*
 * rip_tx - send one rip packet to the network
 */
static void
rip_tx( sock *s )
{
  struct rip_interface *rif = s->data;
  struct rip_connection *c = rif->busy;
  struct proto *p = c->proto;
  struct rip_packet *packet = (void *) s->tbuf;
  int i, packetlen;
  int maxi, nullupdate = 1;

  DBG( "Sending to %I\n", s->daddr );
  do {

    if (c->done)
      goto done;

    DBG( "Preparing packet to send: " );

    packet->heading.command = RIPCMD_RESPONSE;
    packet->heading.unused  = 0;

    i = !!P_CF->authtype;

    if (rip_is_old(p)) {
      packet->heading.version = 2; 
      maxi = ((P_CF->authtype == AT_MD5) ? PACKET_MD5_MAX : PACKET_MAX);
    } else {
      /* RIPng has independent version numbering */
      packet->heading.version = 1;
      maxi = 5;	/* FIXME: This is some nonsense? */
    }
    
    FIB_ITERATE_START(&P->rtable, &c->iter, z) {
      struct rip_entry *e = (struct rip_entry *) z;

      if (!rif->triggered || (!(e->updated < now-2))) {		/* FIXME: Should be probably 1 or some different algorithm */
	nullupdate = 0;
	i = rip_tx_prepare( p, packet->block + i, e, rif, i );
	if (i >= maxi) {
	  FIB_ITERATE_PUT(&c->iter, z);
	  goto break_loop;
	}
      }
    } FIB_ITERATE_END(z);
    c->done = 1;

  break_loop:

    packetlen = rip_outgoing_authentication(p, (void *) &packet->block[0], packet, i);

    DBG( ", sending %d blocks, ", i );
    if (nullupdate) {
      DBG( "not sending NULL update\n" );
      c->done = 1;
      goto done;
    }
    if (ipa_nonzero(c->daddr))
      i = sk_send_to( s, packetlen, c->daddr, c->dport );
    else
      i = sk_send( s, packetlen );

    DBG( "it wants more\n" );
  
  } while (i>0);
  
  if (i<0) rip_tx_err( s, i );
  DBG( "blocked\n" );
  return;

done:
  DBG( "Looks like I'm" );
  c->rif->busy = NULL;
  rem_node(NODE c);
  mb_free(c);
  DBG( " done\n" );
  return;
}

/* 
 * rip_sendto - send whole routing table to selected destination
 * @rif: interface to use. Notice that we lock interface so that at
 * most one send to one interface is done.
 */
static void
rip_sendto( struct proto *p, ip_addr daddr, int dport, struct rip_interface *rif )
{
  struct iface *iface = rif->iface;
  struct rip_connection *c;
  static int num = 0;

  if (rif->busy) {
    log (L_WARN "%s: Interface %s is much too slow, dropping request", p->name, iface->name);
    return;
  }
  c = mb_alloc( p->pool, sizeof( struct rip_connection ));
  rif->busy = c;
  
  c->addr = daddr;
  c->proto = p;
  c->num = num++;
  c->rif = rif;

  c->dport = dport;
  c->daddr = daddr;
  if (c->rif->sock->data != rif)
    bug("not enough send magic");

  c->done = 0;
  FIB_ITERATE_INIT( &c->iter, &P->rtable );
  add_head( &P->connections, NODE c );
  if (ipa_nonzero(daddr))
    TRACE(D_PACKETS, "Sending my routing table to %I:%d on %s", daddr, dport, rif->iface->name );
  else
    TRACE(D_PACKETS, "Broadcasting routing table to %s", rif->iface->name );

  rip_tx(c->rif->sock);
}

static struct rip_interface*
find_interface(struct proto *p, struct iface *what)
{
  struct rip_interface *i;

  WALK_LIST (i, P->interfaces)
    if (i->iface == what)
      return i;
  return NULL;
}

/*
 * Input processing
 *
 * This part is responsible for any updates that come from network 
 */

static void
rip_rte_update_if_better(rtable *tab, net *net, struct proto *p, rte *new)
{
  rte *old;

  old = rte_find(net, p);
  if (!old || p->rte_better(new, old) ||
      (ipa_equal(old->attrs->from, new->attrs->from) &&
      (old->u.rip.metric != new->u.rip.metric)) )
    rte_update(tab, net, p, p, new);
  else
    rte_free(new);
}

/*
 * process_block - let main routing table know about our new entry
 * @b: entry in network format
 *
 * This does some basic checking and then translates @b to format
 * used by bird core and feeds bird core with this route.
 */
static void
process_block( struct proto *p, struct rip_block *block, ip_addr from, struct iface *iface, int version )
{
  struct rip_interface *rif;
  ip_addr prefix, gw;
  int pxlen, metric, tag;

  CHK_MAGIC;

  if (rip_is_old(p)) {
    /* RIPv2 */
    struct rip_block_v2 *b = (void *) block;

    if (ntohs(b->afi) != AF_INET)
      return;

    prefix = ipa_from_ip4(ip4_ntoh(b->network));
    gw = ip4_nonzero(b->nexthop) ? ipa_from_ip4(ip4_ntoh(b->nexthop)) : from;
    metric = ntohl(b->metric);
    tag = ntohs(b->tag);

    /* FIXME (nonurgent): better handling of RIPv1? */
    if (version == 1)
      pxlen = ip4_masklen(ip4_class_mask(ipa_to_ip4(prefix)));
    else
      pxlen = ip4_masklen(ip4_ntoh(b->netmask));

    if (pxlen < 0) {
      log(L_REMOTE "%s: Received invalid netmask for %I from %I",
	  p->name, prefix, from);
      return;
    }

  } else {
    /* RIPng */
    struct rip_block_ng *b = (void *) block;
    prefix = ip6_ntoh(b->network);
    gw = from;
    pxlen = b->pxlen;
    metric = b->metric;
    tag = ntohs(b->tag);

    /* Ignore nexthop block */
    if (metric == 0xff)
      return;

    if (pxlen > MAX_PREFIX_LENGTH) {
      log(L_REMOTE "%s: Received invalid pxlen %d for %I from %I",
	  p->name, pxlen, prefix, from);
      return;
    }
  }


  if ((!metric) || (metric > P_CF->infinity)) {
    log(L_REMOTE "%s: Received route %I/%d with invalid metric %d from %I",
	p->name, prefix, pxlen, metric, from);
    return;
  }

  neighbor *neigh = neigh_find2( p, &gw, iface, 0 );
  if (!neigh) {
    log( L_REMOTE "%s: Received route %I/%d with strange nexthop %I from %I",
	 p->name, prefix, pxlen, gw, from );
    return;
  }
  if (neigh->scope == SCOPE_HOST) {
    DBG("Self-destined route, ignoring.\n");
    return;
  }


  TRACE(D_PACKETS, "Received %I/%d metric %d from %I",
	prefix, pxlen, metric, from);

  rta A = {
    .proto = p,
    .source = RTS_RIP,
    .scope = SCOPE_UNIVERSE,
    .cast = RTC_UNICAST,
    .dest = RTD_ROUTER,
    .gw = gw,
    .from = from,
    .iface = neigh->iface
  };

  if (rip_is_old(p)) pxlen += 96;  // XXXX: Hack
  net *n = net_get(p->table, prefix, pxlen);
  rta *a = rta_lookup(&A);
  rte *r = rte_get_temp(a);

  if (!(rif = neigh->data)) {
    rif = neigh->data = find_interface(p, A.iface);
  }
  if (!rif)
    bug("Route packet using unknown interface? No.");

  r->u.rip.metric = metric + rif->metric;
  if (r->u.rip.metric > P_CF->infinity)
    r->u.rip.metric = P_CF->infinity;
  r->u.rip.tag = tag;
  r->u.rip.entry = NULL;

  r->net = n;
  r->pflags = 0; /* Here go my flags */
  rip_rte_update_if_better( p->table, n, p, r );
  DBG( "done\n" );
}

#define BAD( x ) do { log( L_REMOTE "%s: " x, p->name ); return 1; } while(0)

/*
 * rip_process_packet - this is main routine for incoming packets.
 */
static int
rip_process_packet( struct proto *p, struct rip_packet *packet, int num, ip_addr whotoldme, int port, struct iface *iface )
{
  int i;
  int auth = 0;
  neighbor *neighbor;

  switch( packet->heading.version ) {
  case 1: DBG( "Rip1: " ); break;
  case 2: DBG( "Rip2: " ); break;
  default: BAD( "Unknown version" );
  }

  switch( packet->heading.command ) {
  case RIPCMD_REQUEST: DBG( "Asked to send my routing table\n" ); 
	  if (P_CF->honor == HO_NEVER)
	    BAD( "They asked me to send routing table, but I was told not to do it" );

	  if ((P_CF->honor == HO_NEIGHBOR) && (!neigh_find2( p, &whotoldme, iface, 0 )))
	    BAD( "They asked me to send routing table, but he is not my neighbor" );
    	  rip_sendto( p, whotoldme, port, HEAD(P->interfaces) ); /* no broadcast */
          break;

  case RIPCMD_RESPONSE: DBG( "*** Rtable from %I\n", whotoldme ); 
          if (port != P_CF->port) {
	    log( L_REMOTE "%s: %I send me routing info from port %d", p->name, whotoldme, port );
	    return 1;
	  }

	  if (!(neighbor = neigh_find2( p, &whotoldme, iface, 0 )) || neighbor->scope == SCOPE_HOST) {
	    log( L_REMOTE "%s: %I send me routing info but he is not my neighbor", p->name, whotoldme );
	    return 0;
	  }

	  /* Authentication is not defined for RIPng */
	  if (rip_is_old(p)) {
	      struct rip_block_auth *b = (void *) &packet->block[0];

	      if (b->mustbeFFFF == 0xffff) {
		if (rip_incoming_authentication(p, b, packet, num, whotoldme))
		  BAD( "Authentication failed" );
		else
		  auth = 1;
	      }
	  }

	  if ((!auth) && (P_CF->authtype != AT_NONE))
	    BAD( "Packet is not authenticated and it should be" );

          for (i=auth; i<num; i++)
	    process_block( p, &packet->block[i], whotoldme, iface, packet->heading.version);
          break;

  case RIPCMD_TRACEON:
  case RIPCMD_TRACEOFF: BAD( "I was asked for traceon/traceoff" );
  case 5: BAD( "Some Sun extension around here" );
  default: BAD( "Unknown command" );
  }

  return 0;
}

/*
 * rip_rx - Receive hook: do basic checks and pass packet to rip_process_packet
 */
static int
rip_rx(sock *s, int size)
{
  struct rip_interface *i = s->data;
  struct proto *p = i->proto;
  struct iface *iface = NULL;
  int num;

  /* In non-listening mode, just ignore packet */
  if (i->mode & IM_NOLISTEN)
    return 1;

  if (! i->iface || s->lifindex != i->iface->index)
    return 1;

  iface = i->iface;


  CHK_MAGIC;
  DBG( "RIP: message came: %d bytes from %I via %s\n", size, s->faddr, iface ? iface->name : "(dummy)" );
  size -= sizeof( struct rip_packet_heading );
  if (size < 0) BAD( "Too small packet" );
  if (size % sizeof( struct rip_block )) BAD( "Odd sized packet" );
  num = size / sizeof( struct rip_block );
  if (num>PACKET_MAX) BAD( "Too many blocks" );

  if (ipa_equal(iface->addr->ip, s->faddr)) {
    DBG("My own packet\n");
    return 1;
  }

  rip_process_packet( p, (struct rip_packet *) s->rbuf, num, s->faddr, s->fport, iface );
  return 1;
}

/*
 * Interface to BIRD core
 */

static void
rip_dump_entry( struct rip_entry *e )
{
  debug( "%I told me %d/%d ago: to %I/%d go via %I, metric %d ", 
  e->whotoldme, e->updated-now, e->changed-now, e->n.prefix, e->n.pxlen, e->nexthop, e->metric );
  debug( "\n" );
}

/**
 * rip_timer
 * @t: timer
 *
 * Broadcast routing tables periodically (using rip_tx) and kill
 * routes that are too old. RIP keeps a list of its own entries present
 * in the core table by a linked list (functions rip_rte_insert() and
 * rip_rte_delete() are responsible for that), it walks this list in the timer
 * and in case an entry is too old, it is discarded.
 */

static void
rip_timer(timer *t)
{
  struct proto *p = t->data;
  struct fib_node *e, *et;

  CHK_MAGIC;
  DBG( "RIP: tick tock\n" );
  
  WALK_LIST_DELSAFE( e, et, P->garbage ) {
    rte *rte;
    rte = SKIP_BACK( struct rte, u.rip.garbage, e );

    CHK_MAGIC;

    DBG( "Garbage: (%p)", rte ); rte_dump( rte );

    if (now - rte->lastmod > P_CF->timeout_time) {
      TRACE(D_EVENTS, "entry is too old: %I", rte->net->n.prefix );
      if (rte->u.rip.entry) {
	rte->u.rip.entry->metric = P_CF->infinity;
	rte->u.rip.metric = P_CF->infinity;
      }
    }

    if (now - rte->lastmod > P_CF->garbage_time) {
      TRACE(D_EVENTS, "entry is much too old: %I", rte->net->n.prefix );
      rte_discard(p->table, rte);
    }
  }

  DBG( "RIP: Broadcasting routing tables\n" );
  {
    struct rip_interface *rif;

    if ( P_CF->period > 2 ) {		/* Bring some randomness into sending times */
      if (! (P->tx_count % P_CF->period)) P->rnd_count = random_u32() % 2;
    } else P->rnd_count = P->tx_count % P_CF->period;

    WALK_LIST( rif, P->interfaces ) {
      struct iface *iface = rif->iface;

      if (!iface) continue;
      if (rif->mode & IM_QUIET) continue;
      if (!(iface->flags & IF_UP)) continue;
      rif->triggered = P->rnd_count;

      rip_sendto( p, IPA_NONE, 0, rif );
    }
    P->tx_count++;
    P->rnd_count--;
  }

  DBG( "RIP: tick tock done\n" );
}

/*
 * rip_start - initialize instance of rip
 */
static int
rip_start(struct proto *p)
{
  struct rip_interface *rif;
  DBG( "RIP: starting instance...\n" );

  ASSERT(sizeof(struct rip_packet_heading) == 4);
  ASSERT(sizeof(struct rip_block) == 20);
  ASSERT(sizeof(struct rip_block_auth) == 20);

#ifdef LOCAL_DEBUG
  P->magic = RIP_MAGIC;
#endif
  fib_init( &P->rtable, p->pool, sizeof( struct rip_entry ), 0, NULL );
  init_list( &P->connections );
  init_list( &P->garbage );
  init_list( &P->interfaces );
  P->timer = tm_new( p->pool );
  P->timer->data = p;
  P->timer->recurrent = 1;
  P->timer->hook = rip_timer;
  tm_start( P->timer, 2 );
  rif = new_iface(p, NULL, 0, NULL);	/* Initialize dummy interface */
  add_head( &P->interfaces, NODE rif );
  CHK_MAGIC;

  rip_init_instance(p);

  DBG( "RIP: ...done\n");
  return PS_UP;
}

static struct proto *
rip_init(struct proto_config *cfg)
{
  struct proto *p = proto_new(cfg, sizeof(struct rip_proto));

  return p;
}

static void
rip_dump(struct proto *p)
{
  int i;
  node *w;
  struct rip_interface *rif;

  CHK_MAGIC;
  WALK_LIST( w, P->connections ) {
    struct rip_connection *n = (void *) w;
    debug( "RIP: connection #%d: %I\n", n->num, n->addr );
  }
  i = 0;
  FIB_WALK( &P->rtable, e ) {
    debug( "RIP: entry #%d: ", i++ );
    rip_dump_entry( (struct rip_entry *)e );
  } FIB_WALK_END;
  i = 0;
  WALK_LIST( rif, P->interfaces ) {
    debug( "RIP: interface #%d: %s, %I, busy = %x\n", i++, rif->iface?rif->iface->name:"(dummy)", rif->sock->daddr, rif->busy );
  }
}

static void
rip_get_route_info(rte *rte, byte *buf, ea_list *attrs)
{
  eattr *metric = ea_find(attrs, EA_RIP_METRIC);
  eattr *tag = ea_find(attrs, EA_RIP_TAG);

  buf += bsprintf(buf, " (%d/%d)", rte->pref, metric ? metric->u.data : 0);
  if (tag && tag->u.data)
    bsprintf(buf, " t%04x", tag->u.data);
}

static void
kill_iface(struct rip_interface *i)
{
  DBG( "RIP: Interface %s disappeared\n", i->iface->name);
  rfree(i->sock);
  mb_free(i);
}

/**
 * new_iface
 * @p: myself
 * @new: interface to be created or %NULL if we are creating a magic
 * socket. The magic socket is used for listening and also for
 * sending requested responses.
 * @flags: interface flags
 * @patt: pattern this interface matched, used for access to config options
 *
 * Create an interface structure and start listening on the interface.
 */
static struct rip_interface *
new_iface(struct proto *p, struct iface *new, unsigned long flags, struct iface_patt *patt )
{
  struct rip_interface *rif;
  struct rip_patt *PATT = (struct rip_patt *) patt;

  rif = mb_allocz(p->pool, sizeof( struct rip_interface ));
  rif->iface = new;
  rif->proto = p;
  rif->busy = NULL;
  if (PATT) {
    rif->mode = PATT->mode;
    rif->metric = PATT->metric;
    rif->multicast = (!(PATT->mode & IM_BROADCAST)) && (flags & IF_MULTICAST);
  }
  /* lookup multicasts over unnumbered links - no: rip is not defined over unnumbered links */

  if (rif->multicast)
    DBG( "Doing multicasts!\n" );

  rif->sock = sk_new( p->pool );
  rif->sock->type = SK_UDP;
  rif->sock->sport = P_CF->port;
  rif->sock->rx_hook = rip_rx;
  rif->sock->data = rif;
  rif->sock->rbsize = 10240;
  rif->sock->iface = new;		/* Automagically works for dummy interface */
  rif->sock->tbuf = mb_alloc( p->pool, sizeof( struct rip_packet ));
  rif->sock->tx_hook = rip_tx;
  rif->sock->err_hook = rip_tx_err;
  rif->sock->daddr = IPA_NONE;
  rif->sock->dport = P_CF->port;
  rif->sock->flags = rip_is_old(p) ? SKF_V4ONLY : SKF_V6ONLY;
  if (new)
    {
      rif->sock->ttl = 1;
<<<<<<< HEAD
      rif->sock->tos = IP_PREC_INTERNET_CONTROL;
      rif->sock->flags |= SKF_LADDR_RX;
=======
      rif->sock->tos = PATT->tx_tos;
      rif->sock->priority = PATT->tx_priority;
      rif->sock->flags = SKF_LADDR_RX;
>>>>>>> ef4a50be
    }

  if (new) {
    if (new->addr->flags & IA_PEER)
      log( L_WARN "%s: rip is not defined over unnumbered links", p->name );
    rif->sock->saddr = IPA_NONE;
    if (rif->multicast) {
      rif->sock->daddr = rip_is_old(p) ? IP4_ALL_RIP_ROUTERS : IP6_ALL_RIP_ROUTERS;
    } else {
      rif->sock->daddr = new->addr->brd;
    }
  }

  if (!ipa_nonzero(rif->sock->daddr)) {
    if (rif->iface)
      log( L_WARN "%s: interface %s is too strange for me", p->name, rif->iface->name );
  } else {

    if (sk_open(rif->sock)<0)
      goto err;

    if (rif->multicast)
      {
	if (sk_setup_multicast(rif->sock) < 0)
	  goto err;
	if (sk_join_group(rif->sock, rif->sock->daddr) < 0)
	  goto err;
      }
    else
      {
	if (sk_set_broadcast(rif->sock, 1) < 0)
	  goto err;
      }
  }

  TRACE(D_EVENTS, "Listening on %s, port %d, mode %s (%I)", rif->iface ? rif->iface->name : "(dummy)", P_CF->port, rif->multicast ? "multicast" : "broadcast", rif->sock->daddr );
  
  return rif;

 err:
  log( L_ERR "%s: could not create socket for %s", p->name, rif->iface ? rif->iface->name : "(dummy)" );
  if (rif->iface) {
    rfree(rif->sock);
    mb_free(rif);
    return NULL;
  }
  /* On dummy, we just return non-working socket, so that user gets error every time anyone requests table */
  return rif;
}

static void
rip_real_if_add(struct object_lock *lock)
{
  struct iface *iface = lock->iface;
  struct proto *p = lock->data;
  struct rip_interface *rif;
  struct iface_patt *k = iface_patt_find(&P_CF->iface_list, iface, iface->addr);

  if (!k)
    bug("This can not happen! It existed few seconds ago!" );
  DBG("adding interface %s\n", iface->name );
  rif = new_iface(p, iface, iface->flags, k);
  if (rif) {
    add_head( &P->interfaces, NODE rif );
    DBG("Adding object lock of %p for %p\n", lock, rif);
    rif->lock = lock;
  } else { rfree(lock); }
}

static void
rip_if_notify(struct proto *p, unsigned c, struct iface *iface)
{
  DBG( "RIP: if notify\n" );
  if (iface->flags & IF_IGNORE)
    return;
  if (c & IF_CHANGE_DOWN) {
    struct rip_interface *i;
    i = find_interface(p, iface);
    if (i) {
      rem_node(NODE i);
      rfree(i->lock);
      kill_iface(i);
    }
  }
  if (c & IF_CHANGE_UP) {
    struct iface_patt *k = iface_patt_find(&P_CF->iface_list, iface, iface->addr);
    struct object_lock *lock;
    struct rip_patt *PATT = (struct rip_patt *) k;

    if (!k) return; /* We are not interested in this interface */

    lock = olock_new( p->pool );
    if (!(PATT->mode & IM_BROADCAST) && (iface->flags & IF_MULTICAST))
      lock->addr = rip_is_old(p) ? IP4_ALL_RIP_ROUTERS : IP6_ALL_RIP_ROUTERS;
    else
      lock->addr = iface->addr->brd;
    lock->port = P_CF->port;
    lock->iface = iface;
    lock->hook = rip_real_if_add;
    lock->data = p;
    lock->type = OBJLOCK_UDP;
    olock_acquire(lock);
  }
}

static struct ea_list *
rip_gen_attrs(struct linpool *pool, int metric, u16 tag)
{
  struct ea_list *l = lp_alloc(pool, sizeof(struct ea_list) + 2*sizeof(eattr));

  l->next = NULL;
  l->flags = EALF_SORTED;
  l->count = 2;
  l->attrs[0].id = EA_RIP_TAG;
  l->attrs[0].flags = 0;
  l->attrs[0].type = EAF_TYPE_INT | EAF_TEMP;
  l->attrs[0].u.data = tag;
  l->attrs[1].id = EA_RIP_METRIC;
  l->attrs[1].flags = 0;
  l->attrs[1].type = EAF_TYPE_INT | EAF_TEMP;
  l->attrs[1].u.data = metric;
  return l;
}

static int
rip_import_control(struct proto *p, struct rte **rt, struct ea_list **attrs, struct linpool *pool)
{
  if ((*rt)->attrs->proto == p)	/* My own must not be touched */
    return 1;

  if ((*rt)->attrs->source != RTS_RIP) {
    struct ea_list *new = rip_gen_attrs(pool, 1, 0);
    new->next = *attrs;
    *attrs = new;
  }
  return 0;
}

static struct ea_list *
rip_make_tmp_attrs(struct rte *rt, struct linpool *pool)
{
  return rip_gen_attrs(pool, rt->u.rip.metric, rt->u.rip.tag);
}

static void 
rip_store_tmp_attrs(struct rte *rt, struct ea_list *attrs)
{
  rt->u.rip.tag = ea_get_int(attrs, EA_RIP_TAG, 0);
  rt->u.rip.metric = ea_get_int(attrs, EA_RIP_METRIC, 1);
}

/*
 * rip_rt_notify - core tells us about new route (possibly our
 * own), so store it into our data structures. 
 */
static void
rip_rt_notify(struct proto *p, struct rtable *table UNUSED, struct network *net,
	      struct rte *new, struct rte *old UNUSED, struct ea_list *attrs)
{
  CHK_MAGIC;
  struct rip_entry *e;

  e = fib_find( &P->rtable, &net->n.prefix, net->n.pxlen );
  if (e)
    fib_delete( &P->rtable, e );

  if (new) {
    e = fib_get( &P->rtable, &net->n.prefix, net->n.pxlen );

    e->nexthop = new->attrs->gw;
    e->metric = 0;
    e->whotoldme = IPA_NONE;
    new->u.rip.entry = e;

    e->tag = ea_get_int(attrs, EA_RIP_TAG, 0);
    e->metric = ea_get_int(attrs, EA_RIP_METRIC, 1);
    if (e->metric > P_CF->infinity)
      e->metric = P_CF->infinity;

    if (new->attrs->proto == p)
      e->whotoldme = new->attrs->from;

    if (!e->metric)	/* That's okay: this way user can set his own value for external
			   routes in rip. */
      e->metric = 5;
    e->updated = e->changed = now;
    e->flags = 0;
  }
}

static int
rip_rte_same(struct rte *new, struct rte *old)
{
  /* new->attrs == old->attrs always */
  return new->u.rip.metric == old->u.rip.metric;
}


static int
rip_rte_better(struct rte *new, struct rte *old)
{
  struct proto *p = new->attrs->proto;

  if (ipa_equal(old->attrs->from, new->attrs->from))
    return 1;

  if (old->u.rip.metric < new->u.rip.metric)
    return 0;

  if (old->u.rip.metric > new->u.rip.metric)
    return 1;

  if (old->attrs->proto == new->attrs->proto)		/* This does not make much sense for different protocols */
    if ((old->u.rip.metric == new->u.rip.metric) &&
	((now - old->lastmod) > (P_CF->timeout_time / 2)))
      return 1;

  return 0;
}

/*
 * rip_rte_insert - we maintain linked list of "our" entries in main
 * routing table, so that we can timeout them correctly. rip_timer()
 * walks the list.
 */
static void
rip_rte_insert(net *net UNUSED, rte *rte)
{
  struct proto *p = rte->attrs->proto;
  CHK_MAGIC;
  DBG( "rip_rte_insert: %p\n", rte );
  add_head( &P->garbage, &rte->u.rip.garbage );
}

/*
 * rip_rte_remove - link list maintenance
 */
static void
rip_rte_remove(net *net UNUSED, rte *rte)
{
#ifdef LOCAL_DEBUG
  struct proto *p = rte->attrs->proto;
  CHK_MAGIC;
  DBG( "rip_rte_remove: %p\n", rte );
#endif
  rem_node( &rte->u.rip.garbage );
}

void
rip_init_instance(struct proto *p)
{
  p->accept_ra_types = RA_OPTIMAL;
  p->if_notify = rip_if_notify;
  p->rt_notify = rip_rt_notify;
  p->import_control = rip_import_control;
  p->make_tmp_attrs = rip_make_tmp_attrs;
  p->store_tmp_attrs = rip_store_tmp_attrs;
  p->rte_better = rip_rte_better;
  p->rte_same = rip_rte_same;
  p->rte_insert = rip_rte_insert;
  p->rte_remove = rip_rte_remove;
}

void
rip_init_config(struct rip_proto_config *c)
{
  init_list(&c->iface_list);
  c->infinity	= 16;
  c->period	= 30;
  c->garbage_time = 120+180;
  c->timeout_time = 120;
  c->passwords	= NULL;
  c->authtype	= AT_NONE;
}

static int
rip_get_attr(eattr *a, byte *buf, int buflen UNUSED)
{
  switch (a->id) {
  case EA_RIP_METRIC: bsprintf( buf, "metric: %d", a->u.data ); return GA_FULL;
  case EA_RIP_TAG:    bsprintf( buf, "tag: %d", a->u.data );    return GA_FULL;
  default: return GA_UNKNOWN;
  }
}

static int
rip_pat_compare(struct rip_patt *a, struct rip_patt *b)
{
  return ((a->metric == b->metric) &&
	  (a->mode == b->mode) &&
	  (a->tx_tos == b->tx_tos) &&
	  (a->tx_priority == b->tx_priority));
}

static int
rip_reconfigure(struct proto *p, struct proto_config *c)
{
  struct rip_proto_config *new = (struct rip_proto_config *) c;
  int generic = sizeof(struct proto_config) + sizeof(list) /* + sizeof(struct password_item *) */;

  if (!iface_patts_equal(&P_CF->iface_list, &new->iface_list, (void *) rip_pat_compare))
    return 0;
  return !memcmp(((byte *) P_CF) + generic,
                 ((byte *) new) + generic,
                 sizeof(struct rip_proto_config) - generic);
}

static void
rip_copy_config(struct proto_config *dest, struct proto_config *src)
{
  /* Shallow copy of everything */
  proto_copy_rest(dest, src, sizeof(struct rip_proto_config));

  /* We clean up iface_list, ifaces are non-sharable */
  init_list(&((struct rip_proto_config *) dest)->iface_list);

  /* Copy of passwords is OK, it just will be replaced in dest when used */
}


struct protocol proto_rip = {
  name: "RIP",
  template: "rip%d",
  tables: RTB_IPV4,
  attr_class: EAP_RIP,
  preference: DEF_PREF_RIP,
  get_route_info: rip_get_route_info,
  get_attr: rip_get_attr,

  init: rip_init,
  dump: rip_dump,
  start: rip_start,
  reconfigure: rip_reconfigure,
  copy_config: rip_copy_config
};

struct protocol proto_ripng = {
  name: "RIPng",
  template: "ripng%d",
  tables: RTB_IPV6,
  attr_class: EAP_RIP,
  preference: DEF_PREF_RIP,
  get_route_info: rip_get_route_info,
  get_attr: rip_get_attr,

  init: rip_init,
  dump: rip_dump,
  start: rip_start,
  reconfigure: rip_reconfigure,
  copy_config: rip_copy_config
};
<|MERGE_RESOLUTION|>--- conflicted
+++ resolved
@@ -709,14 +709,9 @@
   if (new)
     {
       rif->sock->ttl = 1;
-<<<<<<< HEAD
-      rif->sock->tos = IP_PREC_INTERNET_CONTROL;
-      rif->sock->flags |= SKF_LADDR_RX;
-=======
       rif->sock->tos = PATT->tx_tos;
       rif->sock->priority = PATT->tx_priority;
-      rif->sock->flags = SKF_LADDR_RX;
->>>>>>> ef4a50be
+      rif->sock->flags |= SKF_LADDR_RX;
     }
 
   if (new) {
