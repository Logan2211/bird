/*
 *	BIRD -- OSPF
 *
 *	(c) 1999--2005 Ondrej Filip <feela@network.cz>
 *
 *	Can be freely distributed and used under the terms of the GNU GPL.
 */

#include "ospf.h"

char *ospf_is[] = { "down", "loop", "waiting", "ptp", "drother",
  "backup", "dr"
};

char *ospf_ism[] = { "interface up", "wait timer fired", "backup seen",
  "neighbor change", "loop indicated", "unloop indicated", "interface down"
};

char *ospf_it[] = { "broadcast", "nbma", "ptp", "ptmp", "virtual link" };

static void
poll_timer_hook(timer * timer)
{
  ospf_hello_send(timer->data, OHS_POLL, NULL);
}

static void
hello_timer_hook(timer * timer)
{
  ospf_hello_send(timer->data, OHS_HELLO, NULL);
}

static void
wait_timer_hook(timer * timer)
{
  struct ospf_iface *ifa = (struct ospf_iface *) timer->data;
  struct proto_ospf *po = ifa->oa->po;

  OSPF_TRACE(D_EVENTS, "Wait timer fired on interface %s.", ifa->iface->name);
  ospf_iface_sm(ifa, ISM_WAITF);
}

static void ospf_iface_change_mtu(struct proto_ospf *po, struct ospf_iface *ifa);

u32
rxbufsize(struct ospf_iface *ifa)
{
  switch(ifa->rxbuf)
  {
    case OSPF_RXBUF_NORMAL:
      return (ifa->iface->mtu * 2);
      break;
    case OSPF_RXBUF_LARGE:
      return OSPF_MAX_PKT_SIZE;
      break;
    default:
      return ifa->rxbuf;
      break;
  }
}

struct nbma_node *
find_nbma_node_in(list *nnl, ip_addr ip)
{
  struct nbma_node *nn;
  WALK_LIST(nn, *nnl)
    if (ipa_equal(nn->ip, ip))
      return nn;
  return NULL;
}

static int
ospf_sk_open(struct ospf_iface *ifa)
{
  struct proto_ospf *po = ifa->oa->po;

  sock *sk = sk_new(ifa->pool);
  sk->type = SK_IP;
  sk->dport = OSPF_PROTO;
  sk->saddr = IPA_NONE;

  sk->tos = ifa->cf->tx_tos;
  sk->priority = ifa->cf->tx_priority;
  sk->rx_hook = ospf_rx_hook;
  sk->tx_hook = ospf_tx_hook;
  sk->err_hook = ospf_err_hook;
  sk->iface = ifa->iface;
  sk->rbsize = rxbufsize(ifa);
  sk->tbsize = rxbufsize(ifa);
  sk->data = (void *) ifa;
  sk->flags = SKF_LADDR_RX | (ifa->check_ttl ? SKF_TTL_RX : 0);
  sk->ttl = ifa->cf->ttl_security ? 255 : -1;

  if (sk_open(sk) != 0)
    goto err;

  /* 12 is an offset of the checksum in an OSPFv3 packet */
  if (ospf_is_v3(po))
    if (sk_set_ipv6_checksum(sk, 12) < 0)
      goto err;

  /*
   * For OSPFv2: When sending a packet, it is important to have a
   * proper source address. We expect that when we send one-hop
   * unicast packets, OS chooses a source address according to the
   * destination address (to be in the same prefix). We also expect
   * that when we send multicast packets, OS uses the source address
   * from sk->saddr registered to OS by sk_setup_multicast(). This
   * behavior is needed to implement multiple virtual ifaces (struct
   * ospf_iface) on one physical iface and is signalized by
   * CONFIG_MC_PROPER_SRC.
   *
   * If this behavior is not available (for example on BSD), we create
   * non-stub iface just for the primary IP address (see
   * ospf_iface_stubby()) and we expect OS to use primary IP address
   * as a source address for both unicast and multicast packets.
   *
   * FIXME: the primary IP address is currently just the
   * lexicographically smallest address on an interface, it should be
   * signalized by sysdep code which one is really the primary.
   */

  sk->saddr = ifa->addr->ip;
  if ((ifa->type == OSPF_IT_BCAST) || (ifa->type == OSPF_IT_PTP))
  {
    if (ifa->cf->real_bcast)
    {
      ifa->all_routers = ifa->addr->brd;
      ifa->des_routers = IPA_NONE;

      if (sk_set_broadcast(sk, 1) < 0)
        goto err;
    }
    else
    {
      ifa->all_routers = ospf_is_v2(po) ? IP4_OSPF_ALL_ROUTERS : IP6_OSPF_ALL_ROUTERS;
      ifa->des_routers = ospf_is_v2(po) ? IP4_OSPF_DES_ROUTERS : IP6_OSPF_DES_ROUTERS;
      sk->ttl = ifa->cf->ttl_security ? 255 : 1;

      if (sk_setup_multicast(sk) < 0)
        goto err;

      if (sk_join_group(sk, ifa->all_routers) < 0)
        goto err;
    }
  }

  ifa->sk = sk;
  ifa->sk_dr = 0;
  return 1;

 err:
  rfree(sk);
  return 0;
}

static inline void
ospf_sk_join_dr(struct ospf_iface *ifa)
{
  if (ifa->sk_dr)
    return;

  sk_join_group(ifa->sk, ifa->des_routers);
  ifa->sk_dr = 1;
}

static inline void
ospf_sk_leave_dr(struct ospf_iface *ifa)
{
  if (!ifa->sk_dr)
    return;

  sk_leave_group(ifa->sk, ifa->des_routers);
  ifa->sk_dr = 0;
}

static void
ospf_iface_down(struct ospf_iface *ifa)
{
  struct proto_ospf *po = ifa->oa->po;
  struct ospf_neighbor *n, *nx;
  struct ospf_iface *iff;

  if (ifa->type != OSPF_IT_VLINK)
  {
    if (ospf_is_v3(ifa->oa->po))
      OSPF_TRACE(D_EVENTS, "Removing interface %s (IID %d) from area %R",
		 ifa->iface->name, ifa->instance_id, ifa->oa->areaid);
    else if (ifa->addr->flags & IA_PEER)
      OSPF_TRACE(D_EVENTS, "Removing interface %s (peer %I) from area %R",
		 ifa->iface->name, ifa->addr->opposite, ifa->oa->areaid);
    else
      OSPF_TRACE(D_EVENTS, "Removing interface %s (%I/%d) from area %R",
		 ifa->iface->name, ifa->addr->prefix, ifa->addr->pxlen, ifa->oa->areaid);

    /* First of all kill all the related vlinks */
    WALK_LIST(iff, po->iface_list)
    {
      if ((iff->type == OSPF_IT_VLINK) && (iff->vifa == ifa))
	ospf_iface_sm(iff, ISM_DOWN);
    }
  }

  WALK_LIST_DELSAFE(n, nx, ifa->neigh_list)
  {
    OSPF_TRACE(D_EVENTS, "Removing neighbor %I", n->ip);
    ospf_neigh_remove(n);
  }

  if (ifa->hello_timer)
    tm_stop(ifa->hello_timer);

  if (ifa->poll_timer)
    tm_stop(ifa->poll_timer);

  if (ifa->wait_timer)
    tm_stop(ifa->wait_timer);

  if (ifa->type == OSPF_IT_VLINK)
  {
    ifa->vifa = NULL;
    ifa->iface = NULL;
    ifa->addr = NULL;
    ifa->sk = NULL;
    ifa->cost = 0;
    ifa->vip = IPA_NONE;
  }

  ifa->rt_pos_beg = 0;
  ifa->rt_pos_end = 0;
  ifa->px_pos_beg = 0;
  ifa->px_pos_end = 0;
}


void
ospf_iface_remove(struct ospf_iface *ifa)
{
  struct proto_ospf *po = ifa->oa->po;

  if (ifa->type == OSPF_IT_VLINK)
    OSPF_TRACE(D_EVENTS, "Removing vlink to %R via area %R", ifa->vid, ifa->voa->areaid);

  ospf_iface_sm(ifa, ISM_DOWN);
  rem_node(NODE ifa);
  rfree(ifa->pool);
}

void
ospf_iface_shutdown(struct ospf_iface *ifa)
{
  if (ifa->state > OSPF_IS_DOWN)
    ospf_hello_send(ifa, OHS_SHUTDOWN, NULL);
}

/**
 * ospf_iface_chstate - handle changes of interface state
 * @ifa: OSPF interface
 * @state: new state
 *
 * Many actions must be taken according to interface state changes. New network
 * LSAs must be originated, flushed, new multicast sockets to listen for messages for
 * %ALLDROUTERS have to be opened, etc.
 */
void
ospf_iface_chstate(struct ospf_iface *ifa, u8 state)
{
  struct proto_ospf *po = ifa->oa->po;
  u8 oldstate = ifa->state;

  if (oldstate == state)
    return;

  ifa->state = state;

  if (ifa->type == OSPF_IT_VLINK)
    OSPF_TRACE(D_EVENTS, "Changing state of virtual link %R from %s to %s",
	       ifa->vid, ospf_is[oldstate], ospf_is[state]);
  else
    OSPF_TRACE(D_EVENTS, "Changing state of iface %s from %s to %s",
	       ifa->iface->name, ospf_is[oldstate], ospf_is[state]);

  if ((ifa->type == OSPF_IT_BCAST) && ipa_nonzero(ifa->des_routers) && ifa->sk)
  {
    if ((state == OSPF_IS_BACKUP) || (state == OSPF_IS_DR))
      ospf_sk_join_dr(ifa);
    else
      ospf_sk_leave_dr(ifa);
  }

  if ((oldstate == OSPF_IS_DR) && (ifa->net_lsa != NULL))
  {
    ifa->net_lsa->lsa.age = LSA_MAXAGE;
    if (state >= OSPF_IS_WAITING)
      ospf_lsupd_flush_nlsa(po, ifa->net_lsa);

    if (can_flush_lsa(po))
      flush_lsa(ifa->net_lsa, po);
    ifa->net_lsa = NULL;
  }

  if ((oldstate > OSPF_IS_LOOP) && (state <= OSPF_IS_LOOP))
    ospf_iface_down(ifa);

  schedule_rt_lsa(ifa->oa);
  // FIXME flushling of link LSA
}

/**
 * ospf_iface_sm - OSPF interface state machine
 * @ifa: OSPF interface
 * @event: event comming to state machine
 *
 * This fully respects 9.3 of RFC 2328 except we have slightly
 * different handling of %DOWN and %LOOP state. We remove intefaces
 * that are %DOWN. %DOWN state is used when an interface is waiting
 * for a lock. %LOOP state is used when an interface does not have a
 * link.
 */
void
ospf_iface_sm(struct ospf_iface *ifa, int event)
{
  DBG("SM on %s %s. Event is '%s'\n", (ifa->type == OSPF_IT_VLINK) ? "vlink" : "iface",
    ifa->iface ? ifa->iface->name : "(none)" , ospf_ism[event]);

  switch (event)
  {
  case ISM_UP:
    if (ifa->state <= OSPF_IS_LOOP)
    {
      /* Now, nothing should be adjacent */
      if ((ifa->type == OSPF_IT_PTP) || (ifa->type == OSPF_IT_PTMP) || (ifa->type == OSPF_IT_VLINK))
      {
	ospf_iface_chstate(ifa, OSPF_IS_PTP);
      }
      else
      {
	if (ifa->priority == 0)
	  ospf_iface_chstate(ifa, OSPF_IS_DROTHER);
	else
	{
	  ospf_iface_chstate(ifa, OSPF_IS_WAITING);
	  if (ifa->wait_timer)
	    tm_start(ifa->wait_timer, ifa->waitint);
	}
      }

      if (ifa->hello_timer)
	tm_start(ifa->hello_timer, ifa->helloint);

      if (ifa->poll_timer)
	tm_start(ifa->poll_timer, ifa->pollint);

      ospf_hello_send(ifa, OHS_HELLO, NULL);
      schedule_link_lsa(ifa);
    }
    break;

  case ISM_BACKS:
  case ISM_WAITF:
    if (ifa->state == OSPF_IS_WAITING)
    {
      bdr_election(ifa);
    }
    break;

  case ISM_NEICH:
    if ((ifa->state == OSPF_IS_DROTHER) || (ifa->state == OSPF_IS_DR) ||
	(ifa->state == OSPF_IS_BACKUP))
    {
      bdr_election(ifa);
      schedule_rt_lsa(ifa->oa);
    }
    break;

  case ISM_LOOP:
    if ((ifa->state > OSPF_IS_LOOP) && ifa->check_link)
      ospf_iface_chstate(ifa, OSPF_IS_LOOP);
    break;

  case ISM_UNLOOP:
    /* Immediate go UP */
    if (ifa->state == OSPF_IS_LOOP)
      ospf_iface_sm(ifa, ISM_UP);
    break;

  case ISM_DOWN:
    ospf_iface_chstate(ifa, OSPF_IS_DOWN);
    break;

  default:
    bug("OSPF_I_SM - Unknown event?");
    break;
  }

}

static u8
ospf_iface_classify_int(struct iface *ifa, struct ifa *addr)
{
  if (ipa_nonzero(addr->opposite))
    return (ifa->flags & IF_MULTICAST) ? OSPF_IT_PTP :  OSPF_IT_PTMP;

  if ((ifa->flags & (IF_MULTIACCESS | IF_MULTICAST)) ==
      (IF_MULTIACCESS | IF_MULTICAST))
    return OSPF_IT_BCAST;

  if ((ifa->flags & (IF_MULTIACCESS | IF_MULTICAST)) == IF_MULTIACCESS)
    return OSPF_IT_NBMA;

  return OSPF_IT_PTP;
}

static inline u8
ospf_iface_classify(u8 type, struct ifa *addr)
{
  return (type != OSPF_IT_UNDEF) ? type : ospf_iface_classify_int(addr->iface, addr);
}


struct ospf_iface *
ospf_iface_find(struct proto_ospf *p, struct iface *what)
{
  struct ospf_iface *i;

  WALK_LIST(i, p->iface_list) if ((i->iface == what) && (i->type != OSPF_IT_VLINK))
    return i;
  return NULL;
}

static void
ospf_iface_add(struct object_lock *lock)
{
  struct ospf_iface *ifa = lock->data;
  struct proto_ospf *po = ifa->oa->po;
  struct proto *p = &po->proto;

  /* Open socket if interface is not stub */
  if (! ifa->stub && ! ospf_sk_open(ifa))
  {
    log(L_ERR "%s: Socket open failed on interface %s, declaring as stub", p->name, ifa->iface->name);
    ifa->ioprob = OSPF_I_SK;
    ifa->stub = 1;
  }

  if (! ifa->stub)
  {
    ifa->hello_timer = tm_new_set(ifa->pool, hello_timer_hook, ifa, 0, ifa->helloint);

    if (ifa->type == OSPF_IT_NBMA)
      ifa->poll_timer = tm_new_set(ifa->pool, poll_timer_hook, ifa, 0, ifa->pollint);

    if ((ifa->type == OSPF_IT_BCAST) || (ifa->type == OSPF_IT_NBMA))
      ifa->wait_timer = tm_new_set(ifa->pool, wait_timer_hook, ifa, 0, 0);
  }

  /* Do iface UP, unless there is no link and we use link detection */
  ospf_iface_sm(ifa, (ifa->check_link && !(ifa->iface->flags & IF_LINK_UP)) ? ISM_LOOP : ISM_UP);
}

static inline void
add_nbma_node(struct ospf_iface *ifa, struct nbma_node *src, int found)
{
  struct nbma_node *n = mb_alloc(ifa->pool, sizeof(struct nbma_node));
  add_tail(&ifa->nbma_list, NODE n);
  n->ip = src->ip;
  n->eligible = src->eligible;
  n->found = found;
}

static int
ospf_iface_stubby(struct ospf_iface_patt *ip, struct ifa *addr)
{
  if (! addr)
    return 0;

  /* a host/loopback address */
  if (addr->flags & IA_HOST)
    return 1;

  /*
   * We cannot properly support multiple OSPF ifaces on real iface
   * with multiple prefixes, therefore we force OSPF ifaces with
   * non-primary IP prefixes to be stub.
   */
#if defined(OSPFv2) && !defined(CONFIG_MC_PROPER_SRC)
  if (! (addr->flags & IA_PRIMARY))
    return 1;
#endif

  return ip->stub;
}

void
ospf_iface_new(struct ospf_area *oa, struct ifa *addr, struct ospf_iface_patt *ip)
{
  struct proto_ospf *po = oa->po;
  struct iface *iface = addr ? addr->iface : NULL;
  struct pool *pool;

  struct ospf_iface *ifa;
  struct nbma_node *nb;
  struct object_lock *lock;

  if (ip->type == OSPF_IT_VLINK)
    OSPF_TRACE(D_EVENTS, "Adding vlink to %R via area %R", ip->vid, ip->voa);
  else if (ospf_is_v3(po))
    OSPF_TRACE(D_EVENTS, "Adding interface %s (IID %d) to area %R",
	       iface->name, ip->instance_id, oa->areaid);
  else if (addr->flags & IA_PEER)
    OSPF_TRACE(D_EVENTS, "Adding interface %s (peer %I) to area %R",
	       iface->name, addr->opposite, oa->areaid);
  else
    OSPF_TRACE(D_EVENTS, "Adding interface %s (%I/%d) to area %R",
	       iface->name, addr->prefix, addr->pxlen, oa->areaid);

  pool = rp_new(po->proto.pool, "OSPF Interface");
  ifa = mb_allocz(pool, sizeof(struct ospf_iface));
  ifa->iface = iface;
  ifa->addr = addr;
  ifa->oa = oa;
  ifa->cf = ip;
  ifa->pool = pool;

  ifa->cost = ip->cost;
  ifa->rxmtint = ip->rxmtint;
  ifa->inftransdelay = ip->inftransdelay;
  ifa->priority = ip->priority;
  ifa->helloint = ip->helloint;
  ifa->pollint = ip->pollint;
  ifa->strictnbma = ip->strictnbma;
  ifa->waitint = ip->waitint;
  ifa->deadint = ip->deadint;
  ifa->stub = ospf_iface_stubby(ip, addr);
  ifa->ioprob = OSPF_I_OK;
  ifa->rxbuf = ip->rxbuf;
  ifa->check_link = ip->check_link;
  ifa->ecmp_weight = ip->ecmp_weight;
  ifa->check_ttl = (ip->ttl_security == 1);
<<<<<<< HEAD
=======
  ifa->bfd = ip->bfd;

#ifdef OSPFv2
>>>>>>> 0aeac9cb
  ifa->autype = ip->autype;
  ifa->passwords = ip->passwords;
  ifa->instance_id = ip->instance_id;

  ifa->ptp_netmask = addr ? !(addr->flags & IA_PEER) : 0;
  if (ip->ptp_netmask < 2)
    ifa->ptp_netmask = ip->ptp_netmask;

  ifa->type = ospf_iface_classify(ip->type, addr);

  /* Check validity of interface type */
  int old_type = ifa->type;
  u32 if_multi_flag = ip->real_bcast ? IF_BROADCAST : IF_MULTICAST;

  if (ospf_is_v2(po) && (ifa->type == OSPF_IT_BCAST) && (addr->flags & IA_PEER))
    ifa->type = OSPF_IT_PTP;

  if (ospf_is_v2(po) && (ifa->type == OSPF_IT_NBMA) && (addr->flags & IA_PEER))
    ifa->type = OSPF_IT_PTMP;

  if ((ifa->type == OSPF_IT_BCAST) && !(iface->flags & if_multi_flag))
    ifa->type = OSPF_IT_NBMA;

  if ((ifa->type == OSPF_IT_PTP) && !(iface->flags & if_multi_flag))
    ifa->type = OSPF_IT_PTMP;

  if (ifa->type != old_type)
    log(L_WARN "%s: Cannot use interface %s as %s, forcing %s",
	po->proto.name, iface->name, ospf_it[old_type], ospf_it[ifa->type]);

  /* Assign iface ID, for vlinks, this is ugly hack */
  ifa->iface_id = (ifa->type != OSPF_IT_VLINK) ? iface->index : oa->po->last_vlink_id++;

  init_list(&ifa->neigh_list);
  init_list(&ifa->nbma_list);

  WALK_LIST(nb, ip->nbma_list)
  {
    /* In OSPFv3, addr is link-local while configured neighbors could
       have global IP (although RFC 5340 C.5 says link-local addresses
       should be used). Because OSPFv3 iface is not subnet-specific,
       there is no need for ipa_in_net() check */

    if (ospf_is_v2(po) && !ipa_in_net(nb->ip, addr->prefix, addr->pxlen))
      continue;

    if (ospf_is_v3(po) && !ipa_has_link_scope(nb->ip))
      log(L_WARN "In OSPFv3, configured neighbor address (%I) should be link-local", nb->ip);

    add_nbma_node(ifa, nb, 0);
  }

  ifa->state = OSPF_IS_DOWN;
  add_tail(&oa->po->iface_list, NODE ifa);

  if (ifa->type == OSPF_IT_VLINK)
  {
    ifa->voa = ospf_find_area(oa->po, ip->voa);
    ifa->vid = ip->vid;

    ifa->hello_timer = tm_new_set(ifa->pool, hello_timer_hook, ifa, 0, ifa->helloint);

    return;			/* Don't lock, don't add sockets */
  }

  /*
   * In some cases we allow more ospf_ifaces on one physical iface.
   * In OSPFv2, if they use different IP address prefix.
   * In OSPFv3, if they use different instance_id.
   * Therefore, we store such info to lock->addr field.
   */

  lock = olock_new(pool);
  lock->addr = ospf_is_v2(po) ? ifa->addr->prefix : _MI6(0,0,0,ifa->instance_id);
  lock->type = OBJLOCK_IP;
  lock->port = OSPF_PROTO;
  lock->iface = iface;
  lock->data = ifa;
  lock->hook = ospf_iface_add;

  olock_acquire(lock);
}

static void
ospf_iface_change_timer(timer *tm, unsigned val)
{
  if (!tm)
    return;

  tm->recurrent = val;

  if (tm->expires)
    tm_start(tm, val);
}

int
ospf_iface_reconfigure(struct ospf_iface *ifa, struct ospf_iface_patt *new)
{
  struct proto_ospf *po = ifa->oa->po;
  struct nbma_node *nb, *nbx;
  char *ifname = (ifa->type != OSPF_IT_VLINK) ? ifa->iface->name : "vlink";

  /* Type could be changed in ospf_iface_new(),
     but if config values are same then also results are same */
  int old_type = ospf_iface_classify(ifa->cf->type, ifa->addr);
  int new_type = ospf_iface_classify(new->type, ifa->addr);
  if (old_type != new_type)
    return 0;

  int new_stub = ospf_iface_stubby(new, ifa->addr);
  if (ifa->stub != new_stub)
    return 0;

  /* Change of these options would require to reset the iface socket */
  if ((new->real_bcast != ifa->cf->real_bcast) ||
      (new->tx_tos != ifa->cf->tx_tos) ||
      (new->tx_priority != ifa->cf->tx_priority) ||
      (new->ttl_security != ifa->cf->ttl_security))
    return 0;

  ifa->cf = new;
  ifa->marked = 0;


  /* HELLO TIMER */
  if (ifa->helloint != new->helloint)
  {
    OSPF_TRACE(D_EVENTS, "Changing hello interval on interface %s from %d to %d",
	       ifname, ifa->helloint, new->helloint);

    ifa->helloint = new->helloint;
    ospf_iface_change_timer(ifa->hello_timer, ifa->helloint);
  }

  /* RXMT TIMER */
  if (ifa->rxmtint != new->rxmtint)
  {
    OSPF_TRACE(D_EVENTS, "Changing retransmit interval on interface %s from %d to %d",
	       ifname, ifa->rxmtint, new->rxmtint);

    ifa->rxmtint = new->rxmtint;
  }

  /* POLL TIMER */
  if (ifa->pollint != new->pollint)
  {
    OSPF_TRACE(D_EVENTS, "Changing poll interval on interface %s from %d to %d",
	       ifname, ifa->pollint, new->pollint);

    ifa->pollint = new->pollint;
    ospf_iface_change_timer(ifa->poll_timer, ifa->pollint);
  }

  /* WAIT TIMER */
  if (ifa->waitint != new->waitint)
  {
    OSPF_TRACE(D_EVENTS, "Changing wait interval on interface %s from %d to %d",
	       ifname, ifa->waitint, new->waitint);

    ifa->waitint = new->waitint;
    if (ifa->wait_timer && ifa->wait_timer->expires)
      tm_start(ifa->wait_timer, ifa->waitint);
  }

  /* DEAD TIMER */
  if (ifa->deadint != new->deadint)
  {
    OSPF_TRACE(D_EVENTS, "Changing dead interval on interface %s from %d to %d",
	       ifname, ifa->deadint, new->deadint);
    ifa->deadint = new->deadint;
  }

  /* INFTRANS */
  if (ifa->inftransdelay != new->inftransdelay)
  {
    OSPF_TRACE(D_EVENTS, "Changing transmit delay on interface %s from %d to %d",
		     ifname, ifa->inftransdelay, new->inftransdelay);
    ifa->inftransdelay = new->inftransdelay;
  }

  /* AUTHENTICATION */
  if (ifa->autype != new->autype)
  {
    OSPF_TRACE(D_EVENTS, "Changing authentication type on interface %s", ifname);
    ifa->autype = new->autype;
  }

  /* Update passwords */
  ifa->passwords = new->passwords;

  /* Remaining options are just for proper interfaces */
  if (ifa->type == OSPF_IT_VLINK)
    return 1;


  /* COST */
  if (ifa->cost != new->cost)
  {
    OSPF_TRACE(D_EVENTS, "Changing cost on interface %s from %d to %d",
	       ifname, ifa->cost, new->cost);

    ifa->cost = new->cost;
  }

  /* PRIORITY */
  if (ifa->priority != new->priority)
  {
    OSPF_TRACE(D_EVENTS, "Changing priority on interface %s from %d to %d",
	       ifname, ifa->priority, new->priority);
    ifa->priority = new->priority;
  }

  /* STRICT NBMA */
  if (ifa->strictnbma != new->strictnbma)
  {
    OSPF_TRACE(D_EVENTS, "Changing NBMA strictness on interface %s", ifname);
    ifa->strictnbma = new->strictnbma;
  }

  /* NBMA LIST - remove or update old */
  WALK_LIST_DELSAFE(nb, nbx, ifa->nbma_list)
  {
    struct nbma_node *nb2 = find_nbma_node_in(&new->nbma_list, nb->ip);
    if (nb2)
    {
      if (nb->eligible != nb2->eligible)
      {
	OSPF_TRACE(D_EVENTS, "Changing eligibility of neighbor %I on interface %s",
		   nb->ip, ifname);
	nb->eligible = nb2->eligible;
      }
    }
    else
    {
      OSPF_TRACE(D_EVENTS, "Removing NBMA neighbor %I on interface %s",
		       nb->ip, ifname);
      rem_node(NODE nb);
      mb_free(nb);
    }
  }

  /* NBMA LIST - add new */
  WALK_LIST(nb, new->nbma_list)
  {
    /* See related note in ospf_iface_new() */
    if (ospf_is_v2(po) && !ipa_in_net(nb->ip, ifa->addr->prefix, ifa->addr->pxlen))
      continue;

    if (ospf_is_v3(po) && !ipa_has_link_scope(nb->ip))
      log(L_WARN "In OSPFv3, configured neighbor address (%I) should be link-local", nb->ip);

    if (! find_nbma_node(ifa, nb->ip))
    {
      OSPF_TRACE(D_EVENTS, "Adding NBMA neighbor %I on interface %s",
		 nb->ip, ifname);
      add_nbma_node(ifa, nb, !!find_neigh_by_ip(ifa, nb->ip));
    }
  }

  /* RX BUFF */
  if (ifa->rxbuf != new->rxbuf)
  {
    OSPF_TRACE(D_EVENTS, "Changing rxbuf interface %s from %d to %d",
	       ifname, ifa->rxbuf, new->rxbuf);
    ifa->rxbuf = new->rxbuf;
    ospf_iface_change_mtu(ifa->oa->po, ifa);
  }

  /* LINK */
  if (ifa->check_link != new->check_link)
  {
    OSPF_TRACE(D_EVENTS, "%s link check on interface %s",
	       new->check_link ? "Enabling" : "Disabling", ifname);
    ifa->check_link = new->check_link;

    if (!(ifa->iface->flags & IF_LINK_UP))
      ospf_iface_sm(ifa, ifa->check_link ? ISM_LOOP : ISM_UNLOOP);
  }

  /* ECMP weight */
  if (ifa->ecmp_weight != new->ecmp_weight)
  {
    OSPF_TRACE(D_EVENTS, "Changing ECMP weight of interface %s from %d to %d",
	       ifname, (int)ifa->ecmp_weight + 1, (int)new->ecmp_weight + 1);
    ifa->ecmp_weight = new->ecmp_weight;
  }

  /* BFD */
  if (ifa->bfd != new->bfd)
  {
    OSPF_TRACE(D_EVENTS, "%s BFD on interface %s",
	       new->bfd ? "Enabling" : "Disabling", ifname);
    ifa->bfd = new->bfd;

    struct ospf_neighbor *n;
    WALK_LIST(n, ifa->neigh_list)
      ospf_neigh_update_bfd(n, ifa->bfd);
  }


  /* instance_id is not updated - it is part of key */

  return 1;
}


/*
 * Matching ifaces and addresses to OSPF ifaces/patterns
 * ospfX_ifa_notify(), ospfX_ifaces_reconfigure()
 *
 * This is significantly different in OSPFv2 and OSPFv3.
 * In OSPFv2, OSPF ifaces are created for each IP prefix (struct ifa)
 * In OSPFv3, OSPF ifaces are created based on real iface (struct iface),
 * but there may be several ones with different instance_id
 */

static inline struct ospf_iface_patt *
ospf_iface_patt_find2(struct ospf_area_config *ac, struct ifa *a)
{
  return (struct ospf_iface_patt *) iface_patt_find(&ac->patt_list, a->iface, a);
}

struct ospf_iface_patt *
ospf_iface_patt_find3(struct ospf_area_config *ac, struct iface *iface, int iid)
{
  struct ospf_iface_patt *pt, *res = NULL;

  WALK_LIST(pt, ac->patt_list)
    if ((pt->instance_id >= iid) && (iface_patt_match(&pt->i, iface, NULL)) &&
	(!res || (pt->instance_id < res->instance_id)))
      res = pt;

  return res;
}

static struct ospf_iface *
ospf_iface_find_by_key2(struct ospf_area *oa, struct ifa *a)
{
  struct ospf_iface *ifa;
  WALK_LIST(ifa, oa->po->iface_list)
    if ((ifa->addr == a) && (ifa->oa == oa) && (ifa->type != OSPF_IT_VLINK))
      return ifa;

  return NULL;
}

static struct ospf_iface *
ospf_iface_find_by_key3(struct ospf_area *oa, struct ifa *a, int iid)
{
  struct ospf_iface *ifa;
  WALK_LIST(ifa, oa->po->iface_list)
    if ((ifa->addr == a) && (ifa->oa == oa) && (ifa->instance_id == iid) && (ifa->type != OSPF_IT_VLINK))
      return ifa;

  return NULL;
}


void
ospf_ifa_notify2(struct proto *p, unsigned flags, struct ifa *a)
{
  struct proto_ospf *po = (struct proto_ospf *) p;

  if (a->flags & IA_SECONDARY)
    return;

  if (a->scope <= SCOPE_LINK)
    return;

  /* In OSPFv2, we create OSPF iface for each address. */
  if (flags & IF_CHANGE_UP)
  {
    int done = 0;
    struct ospf_area *oa;
    WALK_LIST(oa, po->area_list)
    {
      struct ospf_iface_patt *ip;
      if (ip = ospf_iface_patt_find2(oa->ac, a))
      {
	if (!done)
	  ospf_iface_new(oa, a, ip);
	done++;
      }
    }

    if (done > 1)
      log(L_WARN "%s: Interface %s (IP %I) matches for multiple areas", p->name,  a->iface->name, a->ip);
  }

  if (flags & IF_CHANGE_DOWN)
  {
    struct ospf_iface *ifa, *ifx;
    WALK_LIST_DELSAFE(ifa, ifx, po->iface_list)
    {
      if ((ifa->type != OSPF_IT_VLINK) && (ifa->addr == a))
	ospf_iface_remove(ifa);
      /* See a note in ospf_iface_notify() */
    }
  }
}

void
ospf_ifa_notify3(struct proto *p, unsigned flags, struct ifa *a)
{
  struct proto_ospf *po = (struct proto_ospf *) p;

  if (a->flags & IA_SECONDARY)
    return;

  if (a->scope < SCOPE_LINK)
    return;

  /* In OSPFv3, we create OSPF iface for link-local address,
     other addresses are used for link-LSA. */
  if (a->scope == SCOPE_LINK)
  {
    if (flags & IF_CHANGE_UP)
    {
      int done0 = 0;
      struct ospf_area *oa;

      WALK_LIST(oa, po->area_list)
      {
	int iid = 0;

	struct ospf_iface_patt *ip;
	while (ip = ospf_iface_patt_find3(oa->ac, a->iface, iid))
	{
	  ospf_iface_new(oa, a, ip);
	  if (ip->instance_id == 0)
	    done0++;
	  iid = ip->instance_id + 1;
	}
      }

      if (done0 > 1)
	log(L_WARN "%s: Interface %s matches for multiple areas",
	    p->name,  a->iface->name);
    }

    if (flags & IF_CHANGE_DOWN)
    {
      struct ospf_iface *ifa, *ifx;
      WALK_LIST_DELSAFE(ifa, ifx, po->iface_list)
      {
	if ((ifa->type != OSPF_IT_VLINK) && (ifa->addr == a))
	  ospf_iface_remove(ifa);
	/* See a note in ospf_iface_notify() */
      }
    }
  }
  else
  {
    struct ospf_iface *ifa;
    WALK_LIST(ifa, po->iface_list)
    {
      if (ifa->iface == a->iface)
      {
	schedule_rt_lsa(ifa->oa);
	/* Event 5 from RFC5340 4.4.3. */
	schedule_link_lsa(ifa);
	return;
      }
    }
  }
}


static void
ospf_ifaces_reconfigure2(struct ospf_area *oa, struct ospf_area_config *nac)
{
  struct ospf_iface_patt *ip;
  struct iface *iface;
  struct ifa *a;

  WALK_LIST(iface, iface_list)
  {
    if (! (iface->flags & IF_UP))
      continue;

    WALK_LIST(a, iface->addrs)
    {
      if (a->flags & IA_SECONDARY)
	continue;

      if (a->scope <= SCOPE_LINK)
	continue;

      if (ip = ospf_iface_patt_find2(oa->ac, a))
      {
	/* Main inner loop */
	struct ospf_iface *ifa = ospf_iface_find_by_key2(oa, a);
	if (ifa)
	{
	  if (ospf_iface_reconfigure(ifa, ip))
	    continue;

	  /* Hard restart */
	  ospf_iface_shutdown(ifa);
	  ospf_iface_remove(ifa);
	}
	
	ospf_iface_new(oa, a, ip);
      }
    }
  }
}

static void
ospf_ifaces_reconfigure3(struct ospf_area *oa, struct ospf_area_config *nac)
{
  struct ospf_iface_patt *ip;
  struct iface *iface;
  struct ifa *a;

  WALK_LIST(iface, iface_list)
  {
    if (! (iface->flags & IF_UP))
      continue;

    WALK_LIST(a, iface->addrs)
    {
      if (a->flags & IA_SECONDARY)
	continue;

      if (a->scope != SCOPE_LINK)
	continue;

      int iid = 0;
      while (ip = ospf_iface_patt_find3(nac, iface, iid))
      {
	iid = ip->instance_id + 1;

	/* Main inner loop */
	struct ospf_iface *ifa = ospf_iface_find_by_key3(oa, a, ip->instance_id);
	if (ifa)
	{
	  if (ospf_iface_reconfigure(ifa, ip))
	    continue;

	  /* Hard restart */
	  ospf_iface_shutdown(ifa);
	  ospf_iface_remove(ifa);
	}

	ospf_iface_new(oa, a, ip);
      }
    }
  }
}

void
ospf_ifaces_reconfigure(struct ospf_area *oa, struct ospf_area_config *nac)
{
  if (ospf_is_v2(oa->po))
    ospf_ifaces_reconfigure2(oa, nac);
  else
    ospf_ifaces_reconfigure3(oa, nac);
}


static void
ospf_iface_change_mtu(struct proto_ospf *po, struct ospf_iface *ifa)
{
  struct ospf_packet *op;
  struct ospf_neighbor *n;
  OSPF_TRACE(D_EVENTS, "Changing MTU on interface %s", ifa->iface->name);

  if (ifa->sk)
  {
    ifa->sk->rbsize = rxbufsize(ifa);
    ifa->sk->tbsize = rxbufsize(ifa);
    sk_reallocate(ifa->sk);
  }

  WALK_LIST(n, ifa->neigh_list)
  {
    op = (struct ospf_packet *) n->ldbdes;
    n->ldbdes = mb_allocz(n->pool, ifa->iface->mtu);

    if (ntohs(op->length) <= ifa->iface->mtu)	/* If the packet in old buffer is bigger, let it filled by zeros */
      memcpy(n->ldbdes, op, ifa->iface->mtu);	/* If the packet is old is same or smaller, copy it */

    mb_free(op);
  }
}

static void
ospf_iface_notify(struct proto_ospf *po, unsigned flags, struct ospf_iface *ifa)
{
  if (flags & IF_CHANGE_DOWN)
  {
    ospf_iface_remove(ifa);
    return;
  }

  if (flags & IF_CHANGE_LINK)
    ospf_iface_sm(ifa, (ifa->iface->flags & IF_LINK_UP) ? ISM_UNLOOP : ISM_LOOP);

  if (flags & IF_CHANGE_MTU)
    ospf_iface_change_mtu(po, ifa);
}

void
ospf_if_notify(struct proto *p, unsigned flags, struct iface *iface)
{
  struct proto_ospf *po = (struct proto_ospf *) p;

  /*
  if (iface->flags & IF_IGNORE)
    return;
  */

  /* Going up means that there are no such ifaces yet */
  if (flags & IF_CHANGE_UP)
    return;

  struct ospf_iface *ifa, *ifx;
  WALK_LIST_DELSAFE(ifa, ifx, po->iface_list)
    if ((ifa->type != OSPF_IT_VLINK) && (ifa->iface == iface))
      ospf_iface_notify(po, flags, ifa);

  /* We use here that even shutting down iface also shuts down
     the vlinks, but vlinks are not freed and stays in the
     iface_list even when down */
}

void
ospf_iface_info(struct ospf_iface *ifa)
{
  char *more = "";

  if (ifa->strictnbma &&
      ((ifa->type == OSPF_IT_NBMA) || (ifa->type == OSPF_IT_PTMP)))
    more = " (strict)";

  if (ifa->cf->real_bcast &&
      ((ifa->type == OSPF_IT_BCAST) || (ifa->type == OSPF_IT_PTP)))
    more = " (real)";

  if (ifa->type == OSPF_IT_VLINK)
  {
    cli_msg(-1015, "Virtual link to %R:", ifa->vid);
    cli_msg(-1015, "\tPeer IP: %I", ifa->vip);
    cli_msg(-1015, "\tTransit area: %R (%u)", ifa->voa->areaid,
	    ifa->voa->areaid);
    cli_msg(-1015, "\tInterface: \"%s\"",
	    (ifa->iface ? ifa->iface->name : "(none)"));
  }
  else
  {
    if (ospf_is_v3(ifa->oa->po))
      cli_msg(-1015, "Interface %s (IID %d)", ifa->iface->name, ifa->instance_id);
    else if (ifa->addr->flags & IA_PEER)
      cli_msg(-1015, "Interface %s (peer %I)", ifa->iface->name, ifa->addr->opposite);
    else
      cli_msg(-1015, "Interface %s (%I/%d)", ifa->iface->name, ifa->addr->prefix, ifa->addr->pxlen);

    cli_msg(-1015, "\tType: %s%s", ospf_it[ifa->type], more);
    cli_msg(-1015, "\tArea: %R (%u)", ifa->oa->areaid, ifa->oa->areaid);
  }
  cli_msg(-1015, "\tState: %s%s", ospf_is[ifa->state], ifa->stub ? " (stub)" : "");
  cli_msg(-1015, "\tPriority: %u", ifa->priority);
  cli_msg(-1015, "\tCost: %u", ifa->cost);
  if (ifa->oa->po->ecmp)
    cli_msg(-1015, "\tECMP weight: %d", ((int) ifa->ecmp_weight) + 1);
  cli_msg(-1015, "\tHello timer: %u", ifa->helloint);

  if (ifa->type == OSPF_IT_NBMA)
  {
    cli_msg(-1015, "\tPoll timer: %u", ifa->pollint);
  }
  cli_msg(-1015, "\tWait timer: %u", ifa->waitint);
  cli_msg(-1015, "\tDead timer: %u", ifa->deadint);
  cli_msg(-1015, "\tRetransmit timer: %u", ifa->rxmtint);
  if ((ifa->type == OSPF_IT_BCAST) || (ifa->type == OSPF_IT_NBMA))
  {
    cli_msg(-1015, "\tDesigned router (ID): %R", ifa->drid);
    cli_msg(-1015, "\tDesigned router (IP): %I", ifa->drip);
    cli_msg(-1015, "\tBackup designed router (ID): %R", ifa->bdrid);
    cli_msg(-1015, "\tBackup designed router (IP): %I", ifa->bdrip);
  }
}
<|MERGE_RESOLUTION|>--- conflicted
+++ resolved
@@ -537,12 +537,7 @@
   ifa->check_link = ip->check_link;
   ifa->ecmp_weight = ip->ecmp_weight;
   ifa->check_ttl = (ip->ttl_security == 1);
-<<<<<<< HEAD
-=======
   ifa->bfd = ip->bfd;
-
-#ifdef OSPFv2
->>>>>>> 0aeac9cb
   ifa->autype = ip->autype;
   ifa->passwords = ip->passwords;
   ifa->instance_id = ip->instance_id;
