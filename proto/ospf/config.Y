/*
 *	BIRD -- OSPF Configuration
 *
 *	(c) 1999--2004 Ondrej Filip <feela@network.cz>
 *
 *	Can be freely distributed and used under the terms of the GNU GPL.
 */

CF_HDR

#include "proto/ospf/ospf.h"

CF_DEFINES

#define OSPF_CFG ((struct ospf_config *) this_proto)
#define OSPF_PATT ((struct ospf_iface_patt *) this_ipatt)

static struct ospf_area_config *this_area;
static struct nbma_node *this_nbma;
static list *this_nets;
static struct area_net_config *this_pref;
static struct ospf_stubnet_config *this_stubnet; 

static inline int ospf_cfg_is_v2(void) { return OSPF_CFG->ospf2; }
static inline int ospf_cfg_is_v3(void) { return ! OSPF_CFG->ospf2; }

static void
ospf_iface_finish(void)
{
  struct ospf_iface_patt *ip = OSPF_PATT;

  if (ip->deadint == 0)
    ip->deadint = ip->deadc * ip->helloint;

  ip->passwords = get_passwords();

  if ((ip->autype == OSPF_AUTH_CRYPT) && (ip->helloint < 5))
    log(L_WARN "Hello or poll interval less that 5 makes cryptographic authenication prone to replay attacks");

  if ((ip->autype == OSPF_AUTH_NONE) && (ip->passwords != NULL))
    log(L_WARN "Password option without authentication option does not make sense");
}

static void
ospf_area_finish(void)
{
  if ((this_area->areaid == 0) && (this_area->type != OPT_E))
    cf_error("Backbone area cannot be stub/NSSA");

  if (this_area->summary && (this_area->type == OPT_E))
    cf_error("Only Stub/NSSA areas can use summary propagation");

  if (this_area->default_nssa && ((this_area->type != OPT_N) || ! this_area->summary))
    cf_error("Only NSSA areas with summary propagation can use NSSA default route");

  if ((this_area->default_cost & LSA_EXT_EBIT) && ! this_area->default_nssa)
    cf_error("Only NSSA default route can use type 2 metric");
}

static void
ospf_proto_finish(void)
{
  struct ospf_config *cf = OSPF_CFG;

  if (EMPTY_LIST(cf->area_list))
    cf_error( "No configured areas in OSPF");

  int areano = 0;
  int backbone = 0;
  struct ospf_area_config *ac;
  WALK_LIST(ac, cf->area_list)
  {
    areano++;
    if (ac->areaid == 0)
     backbone = 1;
  }
  cf->abr = areano > 1;

  if (cf->abr && !backbone)
  {
    struct ospf_area_config *ac = cfg_allocz(sizeof(struct ospf_area_config));
    ac->type = OPT_E; /* Backbone is non-stub */
    add_head(&cf->area_list, NODE ac);
    init_list(&ac->patt_list);
    init_list(&ac->net_list);
    init_list(&ac->enet_list);
    init_list(&ac->stubnet_list);
  }

  if (!cf->abr && !EMPTY_LIST(cf->vlink_list))
    cf_error( "Vlinks cannot be used on single area router");
}

static inline void
ospf_check_defcost(int cost)
{
  if ((cost <= 0) || (cost >= LSINFINITY))
   cf_error("Default cost must be in range 1-%d", LSINFINITY-1);
}

static inline void
ospf_check_auth(void)
{
  if (ospf_cfg_is_v3())
    cf_error("Authentication not supported in OSPFv3");
}


CF_DECLS

CF_KEYWORDS(OSPF, OSPF2, OSPF3, AREA, OSPF_METRIC1, OSPF_METRIC2, OSPF_TAG, OSPF_ROUTER_ID)
CF_KEYWORDS(NEIGHBORS, RFC1583COMPAT, STUB, TICK, COST, COST2, RETRANSMIT)
CF_KEYWORDS(HELLO, TRANSMIT, PRIORITY, DEAD, TYPE, BROADCAST, BCAST)
CF_KEYWORDS(NONBROADCAST, NBMA, POINTOPOINT, PTP, POINTOMULTIPOINT, PTMP)
CF_KEYWORDS(NONE, SIMPLE, AUTHENTICATION, STRICT, CRYPTOGRAPHIC)
CF_KEYWORDS(ELIGIBLE, POLL, NETWORKS, HIDDEN, VIRTUAL, CHECK, LINK)
CF_KEYWORDS(RX, BUFFER, LARGE, NORMAL, STUBNET, HIDDEN, SUMMARY, TAG, EXTERNAL)
CF_KEYWORDS(WAIT, DELAY, LSADB, ECMP, LIMIT, WEIGHT, NSSA, TRANSLATOR, STABILITY)
CF_KEYWORDS(GLOBAL, LSID, ROUTER, SELF, INSTANCE, REAL)

%type <t> opttext
%type <ld> lsadb_args
<<<<<<< HEAD
%type <i> ospf_proto_key
=======
%type <i> nbma_eligible
>>>>>>> 9ff52573

CF_GRAMMAR

CF_ADDTO(proto, ospf_proto '}' { ospf_proto_finish(); } )

ospf_proto_key: 
   OSPF2 { $$ = 1; }
 | OSPF3 { $$ = 0; }
 ;

ospf_proto_start: proto_start ospf_proto_key {
     this_proto = proto_config_new(&proto_ospf, sizeof(struct ospf_config), $1);
     init_list(&OSPF_CFG->area_list);
     init_list(&OSPF_CFG->vlink_list);
     OSPF_CFG->tick = OSPF_DEFAULT_TICK;
     OSPF_CFG->ospf2 = $2;
  }
 ;

ospf_proto:
   ospf_proto_start proto_name '{'
 | ospf_proto ospf_proto_item ';'
 ;

ospf_proto_item:
   proto_item
 | RFC1583COMPAT bool { OSPF_CFG->rfc1583 = $2; }
 | ECMP bool { OSPF_CFG->ecmp = $2 ? OSPF_DEFAULT_ECMP_LIMIT : 0; }
 | ECMP bool LIMIT expr { OSPF_CFG->ecmp = $2 ? $4 : 0; if ($4 < 0) cf_error("ECMP limit cannot be negative"); }
 | TICK expr { OSPF_CFG->tick = $2; if($2<=0) cf_error("Tick must be greater than zero"); }
 | ospf_area
 ;

ospf_area_start: AREA idval {
  this_area = cfg_allocz(sizeof(struct ospf_area_config));
  add_tail(&OSPF_CFG->area_list, NODE this_area);
  this_area->areaid = $2;
  this_area->default_cost = OSPF_DEFAULT_STUB_COST;
  this_area->type = OPT_E;
  this_area->transint = OSPF_DEFAULT_TRANSINT;

  init_list(&this_area->patt_list);
  init_list(&this_area->net_list);
  init_list(&this_area->enet_list);
  init_list(&this_area->stubnet_list);
 }
 ;

ospf_area: ospf_area_start '{' ospf_area_opts '}' { ospf_area_finish(); }
 ;

ospf_area_opts:
   /* empty */
 | ospf_area_opts ospf_area_item ';'
 ;

ospf_area_item:
   STUB bool { this_area->type = $2 ? 0 : OPT_E; /* We should remove the option */ }
 | NSSA { this_area->type = OPT_N; }
 | SUMMARY bool { this_area->summary = $2; }
 | DEFAULT NSSA bool { this_area->default_nssa = $3; }
 | DEFAULT COST expr { this_area->default_cost = $3; ospf_check_defcost($3); }
 | DEFAULT COST2 expr { this_area->default_cost = $3 | LSA_EXT_EBIT; ospf_check_defcost($3); }
 | STUB COST expr { this_area->default_cost = $3; ospf_check_defcost($3); }
 | TRANSLATOR bool { this_area->translator = $2; }
 | TRANSLATOR STABILITY expr { this_area->transint = $3; }
 | NETWORKS { this_nets = &this_area->net_list; } '{' pref_list '}'
 | EXTERNAL { this_nets = &this_area->enet_list; } '{' pref_list '}'
 | STUBNET ospf_stubnet
 | INTERFACE ospf_iface
 | ospf_vlink
 ;

ospf_stubnet:
   ospf_stubnet_start '{' ospf_stubnet_opts '}'
 | ospf_stubnet_start
 ;

ospf_stubnet_start:
   prefix {
     this_stubnet = cfg_allocz(sizeof(struct ospf_stubnet_config));
     add_tail(&this_area->stubnet_list, NODE this_stubnet);
     this_stubnet->px = $1;
     this_stubnet->cost = COST_D;
   } 
 ;

ospf_stubnet_opts:
   /* empty */
 | ospf_stubnet_opts ospf_stubnet_item ';'
 ;

ospf_stubnet_item:
   HIDDEN bool { this_stubnet->hidden = $2; }
 | SUMMARY bool { this_stubnet->summary = $2; }
 | COST expr { this_stubnet->cost = $2; }
 ;

ospf_vlink:
   ospf_vlink_start ospf_instance_id '{' ospf_vlink_opts '}' { ospf_iface_finish(); }
 | ospf_vlink_start ospf_instance_id { ospf_iface_finish(); }
 ;

ospf_vlink_opts:
   /* empty */
 | ospf_vlink_opts ospf_vlink_item ';'
 ;

ospf_vlink_item:
 | HELLO expr { OSPF_PATT->helloint = $2 ; if (($2<=0) || ($2>65535)) cf_error("Hello interval must be in range 1-65535"); }
 | RETRANSMIT expr { OSPF_PATT->rxmtint = $2 ; if ($2<=0) cf_error("Retransmit int must be greater than zero"); }
 | TRANSMIT DELAY expr { OSPF_PATT->inftransdelay = $3 ; if (($3<=0) || ($3>65535)) cf_error("Transmit delay must be in range 1-65535"); }
 | WAIT expr { OSPF_PATT->waitint = $2 ; }
 | DEAD expr { OSPF_PATT->deadint = $2 ; if ($2<=1) cf_error("Dead interval must be greater than one"); }
 | DEAD COUNT expr { OSPF_PATT->deadc = $3 ; if ($3<=1) cf_error("Dead count must be greater than one"); }
 | AUTHENTICATION NONE { OSPF_PATT->autype = OSPF_AUTH_NONE;  }
 | AUTHENTICATION SIMPLE { OSPF_PATT->autype = OSPF_AUTH_SIMPLE; ospf_check_auth(); }
 | AUTHENTICATION CRYPTOGRAPHIC { OSPF_PATT->autype = OSPF_AUTH_CRYPT; ospf_check_auth(); }
 | password_list { ospf_check_auth(); }
 ;

ospf_vlink_start: VIRTUAL LINK idval
 {
  if (this_area->areaid == 0) cf_error("Virtual link cannot be in backbone");
  this_ipatt = cfg_allocz(sizeof(struct ospf_iface_patt));
  add_tail(&OSPF_CFG->vlink_list, NODE this_ipatt);
  init_list(&this_ipatt->ipn_list);
  OSPF_PATT->voa = this_area->areaid;
  OSPF_PATT->vid = $3;
  OSPF_PATT->helloint = HELLOINT_D;
  OSPF_PATT->rxmtint = RXMTINT_D;
  OSPF_PATT->inftransdelay = INFTRANSDELAY_D;
  OSPF_PATT->waitint = WAIT_DMH*HELLOINT_D;
  OSPF_PATT->deadc = DEADC_D;
  OSPF_PATT->deadint = 0;
  OSPF_PATT->type = OSPF_IT_VLINK;
  init_list(&OSPF_PATT->nbma_list);
  OSPF_PATT->autype = OSPF_AUTH_NONE;
  reset_passwords();
 }
;

ospf_iface_item:
   COST expr { OSPF_PATT->cost = $2 ; if (($2<=0) || ($2>65535)) cf_error("Cost must be in range 1-65535"); }
 | HELLO expr { OSPF_PATT->helloint = $2 ; if (($2<=0) || ($2>65535)) cf_error("Hello interval must be in range 1-65535"); }
 | POLL expr { OSPF_PATT->pollint = $2 ; if ($2<=0) cf_error("Poll int must be greater than zero"); }
 | RETRANSMIT expr { OSPF_PATT->rxmtint = $2 ; if ($2<=0) cf_error("Retransmit int must be greater than zero"); }
 | WAIT expr { OSPF_PATT->waitint = $2 ; }
 | DEAD expr { OSPF_PATT->deadint = $2 ; if ($2<=1) cf_error("Dead interval must be greater than one"); }
 | DEAD COUNT expr { OSPF_PATT->deadc = $3 ; if ($3<=1) cf_error("Dead count must be greater than one"); }
 | TYPE BROADCAST { OSPF_PATT->type = OSPF_IT_BCAST ; }
 | TYPE BCAST { OSPF_PATT->type = OSPF_IT_BCAST ; }
 | TYPE NONBROADCAST { OSPF_PATT->type = OSPF_IT_NBMA ; }
 | TYPE NBMA { OSPF_PATT->type = OSPF_IT_NBMA ; }
 | TYPE POINTOPOINT { OSPF_PATT->type = OSPF_IT_PTP ; }
 | TYPE PTP { OSPF_PATT->type = OSPF_IT_PTP ; }
 | TYPE POINTOMULTIPOINT { OSPF_PATT->type = OSPF_IT_PTMP ; }
 | TYPE PTMP { OSPF_PATT->type = OSPF_IT_PTMP ; }
 | REAL BROADCAST bool { OSPF_PATT->real_bcast = $3; if (!ospf_cfg_is_v2()) cf_error("Real broadcast option requires OSPFv2"); }
 | TRANSMIT DELAY expr { OSPF_PATT->inftransdelay = $3 ; if (($3<=0) || ($3>65535)) cf_error("Transmit delay must be in range 1-65535"); }
 | PRIORITY expr { OSPF_PATT->priority = $2 ; if (($2<0) || ($2>255)) cf_error("Priority must be in range 0-255"); }
 | STRICT NONBROADCAST bool { OSPF_PATT->strictnbma = $3 ; }
 | STUB bool { OSPF_PATT->stub = $2 ; }
 | CHECK LINK bool { OSPF_PATT->check_link = $3; }
 | ECMP WEIGHT expr { OSPF_PATT->ecmp_weight = $3 - 1; if (($3<1) || ($3>256)) cf_error("ECMP weight must be in range 1-256"); }
<<<<<<< HEAD
 | NEIGHBORS '{' ipa_list '}'
 | AUTHENTICATION NONE { OSPF_PATT->autype = OSPF_AUTH_NONE; }
 | AUTHENTICATION SIMPLE { OSPF_PATT->autype = OSPF_AUTH_SIMPLE; ospf_check_auth(); }
 | AUTHENTICATION CRYPTOGRAPHIC { OSPF_PATT->autype = OSPF_AUTH_CRYPT; ospf_check_auth(); }
=======
 | NEIGHBORS '{' nbma_list '}'
 | AUTHENTICATION NONE { OSPF_PATT->autype = OSPF_AUTH_NONE ; }
 | AUTHENTICATION SIMPLE { OSPF_PATT->autype = OSPF_AUTH_SIMPLE ; }
 | AUTHENTICATION CRYPTOGRAPHIC { OSPF_PATT->autype = OSPF_AUTH_CRYPT ; }
>>>>>>> 9ff52573
 | RX BUFFER LARGE { OSPF_PATT->rxbuf = OSPF_RXBUF_LARGE ; } 
 | RX BUFFER NORMAL { OSPF_PATT->rxbuf = OSPF_RXBUF_NORMAL ; } 
 | RX BUFFER expr { OSPF_PATT->rxbuf = $3 ; if (($3 < OSPF_RXBUF_MINSIZE) || ($3 > OSPF_MAX_PKT_SIZE)) cf_error("Buffer size must be in range 256-65535"); } 
 | password_list { ospf_check_auth(); }
 ;

pref_list:
 /* empty */
 | pref_list pref_item
 ;

pref_item: pref_base pref_opt ';' ;

pref_base: prefix
 {
   this_pref = cfg_allocz(sizeof(struct area_net_config));
   add_tail(this_nets, NODE this_pref);
   this_pref->px.addr = $1.addr;
   this_pref->px.len = $1.len;
 }
;

pref_opt:
 /* empty */
 | HIDDEN { this_pref->hidden = 1; }
 | TAG expr { this_pref->tag = $2; }
 ;

nbma_list:
 /* empty */
 | nbma_list nbma_item
 ;

nbma_eligible:
 /* empty */ { $$ = 0; }
 | ELIGIBLE { $$ = 1; }
 ;
 
<<<<<<< HEAD
ipa_el: ipa ';'
=======
nbma_item: IPA nbma_eligible ';'
>>>>>>> 9ff52573
 {
   this_nbma = cfg_allocz(sizeof(struct nbma_node));
   add_tail(&OSPF_PATT->nbma_list, NODE this_nbma);
   this_nbma->ip=$1;
   this_nbma->eligible=$2;
 }
;
<<<<<<< HEAD

ipa_ne: ipa ELIGIBLE ';'
 {
   this_nbma = cfg_allocz(sizeof(struct nbma_node));
   add_tail(&OSPF_PATT->nbma_list, NODE this_nbma);
   this_nbma->ip=$1;
   this_nbma->eligible=1;
 }
;

=======
>>>>>>> 9ff52573
 
ospf_iface_start:
 {
  this_ipatt = cfg_allocz(sizeof(struct ospf_iface_patt));
  add_tail(&this_area->patt_list, NODE this_ipatt);
  init_list(&this_ipatt->ipn_list);
  OSPF_PATT->cost = COST_D;
  OSPF_PATT->helloint = HELLOINT_D;
  OSPF_PATT->pollint = POLLINT_D;
  OSPF_PATT->rxmtint = RXMTINT_D;
  OSPF_PATT->inftransdelay = INFTRANSDELAY_D;
  OSPF_PATT->priority = PRIORITY_D;
  OSPF_PATT->waitint = WAIT_DMH*HELLOINT_D;
  OSPF_PATT->deadc = DEADC_D;
  OSPF_PATT->deadint = 0;
  OSPF_PATT->type = OSPF_IT_UNDEF;
  init_list(&OSPF_PATT->nbma_list);
  OSPF_PATT->autype = OSPF_AUTH_NONE;
  reset_passwords();
 }
;

ospf_instance_id:
   /* empty */
 | INSTANCE expr {
     if (ospf_cfg_is_v2()) cf_error("Instance ID requires OSPFv3");
     OSPF_PATT->instance_id = $2;
   }
 ;

ospf_iface_opts:
   /* empty */
 | ospf_iface_opts ospf_iface_item ';'
 ;

ospf_iface_opt_list:
   /* empty */
 | '{' ospf_iface_opts '}'
 ;

ospf_iface:
  ospf_iface_start iface_patt_list ospf_instance_id ospf_iface_opt_list { ospf_iface_finish(); }
 ;

opttext:
    TEXT
 | /* empty */ { $$ = NULL; }
 ;

CF_ADDTO(dynamic_attr, OSPF_METRIC1 { $$ = f_new_dynamic_attr(EAF_TYPE_INT | EAF_TEMP, T_INT, EA_OSPF_METRIC1); })
CF_ADDTO(dynamic_attr, OSPF_METRIC2 { $$ = f_new_dynamic_attr(EAF_TYPE_INT | EAF_TEMP, T_INT, EA_OSPF_METRIC2); })
CF_ADDTO(dynamic_attr, OSPF_TAG { $$ = f_new_dynamic_attr(EAF_TYPE_INT | EAF_TEMP, T_INT, EA_OSPF_TAG); })
CF_ADDTO(dynamic_attr, OSPF_ROUTER_ID { $$ = f_new_dynamic_attr(EAF_TYPE_ROUTER_ID | EAF_TEMP, T_QUAD, EA_OSPF_ROUTER_ID); })

CF_CLI_HELP(SHOW OSPF, ..., [[Show information about OSPF protocol]]);
CF_CLI(SHOW OSPF, optsym, [<name>], [[Show information about OSPF protocol XXX]])
{ ospf_sh(proto_get_named($3, &proto_ospf)); };

CF_CLI(SHOW OSPF NEIGHBORS, optsym opttext, [<name>] [\"<interface>\"], [[Show information about OSPF neighbors]])
{ ospf_sh_neigh(proto_get_named($4, &proto_ospf), $5); };

CF_CLI(SHOW OSPF INTERFACE, optsym opttext, [<name>] [\"<interface>\"], [[Show information about interface]])
{ ospf_sh_iface(proto_get_named($4, &proto_ospf), $5); };

CF_CLI_HELP(SHOW OSPF TOPOLOGY, [all] [<name>], [[Show information about OSPF network topology]])

CF_CLI(SHOW OSPF TOPOLOGY, optsym opttext, [<name>], [[Show information about reachable OSPF network topology]])
{ ospf_sh_state(proto_get_named($4, &proto_ospf), 0, 1); };

CF_CLI(SHOW OSPF TOPOLOGY ALL, optsym opttext, [<name>], [[Show information about all OSPF network topology]])
{ ospf_sh_state(proto_get_named($5, &proto_ospf), 0, 0); };

CF_CLI_HELP(SHOW OSPF STATE, [all] [<name>], [[Show information about OSPF network state]])

CF_CLI(SHOW OSPF STATE, optsym opttext, [<name>], [[Show information about reachable OSPF network state]])
{ ospf_sh_state(proto_get_named($4, &proto_ospf), 1, 1); };

CF_CLI(SHOW OSPF STATE ALL, optsym opttext, [<name>], [[Show information about all OSPF network state]])
{ ospf_sh_state(proto_get_named($5, &proto_ospf), 1, 0); };

CF_CLI_HELP(SHOW OSPF LSADB, ..., [[Show content of OSPF LSA database]]);
CF_CLI(SHOW OSPF LSADB, lsadb_args, [global | area <id> | link] [type <num>] [lsid <id>] [self | router <id>] [<proto>], [[Show content of OSPF LSA database]])
{ ospf_sh_lsadb($4); };

lsadb_args:
   /* empty */ {
     $$ = cfg_allocz(sizeof(struct lsadb_show_data));
   }
 | lsadb_args GLOBAL { $$ = $1; $$->scope = LSA_SCOPE_AS; }
 | lsadb_args AREA idval { $$ = $1; $$->scope = LSA_SCOPE_AREA; $$->area = $3; }
 | lsadb_args LINK { $$ = $1; $$->scope = 1; /* hack, 0 is no filter */ }
 | lsadb_args TYPE NUM { $$ = $1; $$->type = $3; }
 | lsadb_args LSID idval { $$ = $1; $$->lsid = $3; }
 | lsadb_args SELF { $$ = $1; $$->router = SH_ROUTER_SELF; }
 | lsadb_args ROUTER idval { $$ = $1; $$->router = $3; }
 | lsadb_args SYM { $$ = $1; $$->name = $2; }
 ;

CF_CODE

CF_END<|MERGE_RESOLUTION|>--- conflicted
+++ resolved
@@ -120,11 +120,7 @@
 
 %type <t> opttext
 %type <ld> lsadb_args
-<<<<<<< HEAD
-%type <i> ospf_proto_key
-=======
-%type <i> nbma_eligible
->>>>>>> 9ff52573
+%type <i> ospf_proto_key nbma_eligible
 
 CF_GRAMMAR
 
@@ -290,17 +286,10 @@
  | STUB bool { OSPF_PATT->stub = $2 ; }
  | CHECK LINK bool { OSPF_PATT->check_link = $3; }
  | ECMP WEIGHT expr { OSPF_PATT->ecmp_weight = $3 - 1; if (($3<1) || ($3>256)) cf_error("ECMP weight must be in range 1-256"); }
-<<<<<<< HEAD
- | NEIGHBORS '{' ipa_list '}'
+ | NEIGHBORS '{' nbma_list '}'
  | AUTHENTICATION NONE { OSPF_PATT->autype = OSPF_AUTH_NONE; }
  | AUTHENTICATION SIMPLE { OSPF_PATT->autype = OSPF_AUTH_SIMPLE; ospf_check_auth(); }
  | AUTHENTICATION CRYPTOGRAPHIC { OSPF_PATT->autype = OSPF_AUTH_CRYPT; ospf_check_auth(); }
-=======
- | NEIGHBORS '{' nbma_list '}'
- | AUTHENTICATION NONE { OSPF_PATT->autype = OSPF_AUTH_NONE ; }
- | AUTHENTICATION SIMPLE { OSPF_PATT->autype = OSPF_AUTH_SIMPLE ; }
- | AUTHENTICATION CRYPTOGRAPHIC { OSPF_PATT->autype = OSPF_AUTH_CRYPT ; }
->>>>>>> 9ff52573
  | RX BUFFER LARGE { OSPF_PATT->rxbuf = OSPF_RXBUF_LARGE ; } 
  | RX BUFFER NORMAL { OSPF_PATT->rxbuf = OSPF_RXBUF_NORMAL ; } 
  | RX BUFFER expr { OSPF_PATT->rxbuf = $3 ; if (($3 < OSPF_RXBUF_MINSIZE) || ($3 > OSPF_MAX_PKT_SIZE)) cf_error("Buffer size must be in range 256-65535"); } 
@@ -339,11 +328,7 @@
  | ELIGIBLE { $$ = 1; }
  ;
  
-<<<<<<< HEAD
-ipa_el: ipa ';'
-=======
-nbma_item: IPA nbma_eligible ';'
->>>>>>> 9ff52573
+nbma_item: ipa nbma_eligible ';'
  {
    this_nbma = cfg_allocz(sizeof(struct nbma_node));
    add_tail(&OSPF_PATT->nbma_list, NODE this_nbma);
@@ -351,19 +336,6 @@
    this_nbma->eligible=$2;
  }
 ;
-<<<<<<< HEAD
-
-ipa_ne: ipa ELIGIBLE ';'
- {
-   this_nbma = cfg_allocz(sizeof(struct nbma_node));
-   add_tail(&OSPF_PATT->nbma_list, NODE this_nbma);
-   this_nbma->ip=$1;
-   this_nbma->eligible=1;
- }
-;
-
-=======
->>>>>>> 9ff52573
  
 ospf_iface_start:
  {
